--- conflicted
+++ resolved
@@ -110,13 +110,8 @@
         /sbin/start-stop-daemon --start --quiet --pidfile /tmp/custom_xvfb_99.pid --make-pidfile --background --exec /usr/bin/Xvfb -- :99 -screen 0 1400x900x24 -ac +extension GLX +render
         sleep 5
         # export python_version
-<<<<<<< HEAD
-        echo ::set-output name=python_version::310
-    - uses: mamba-org/provision-with-micromamba@v7
-=======
-        echo "python_version=39" >> $GITHUB_OUTPUT
+        echo "python_version=310" >> $GITHUB_OUTPUT
     - uses: mamba-org/provision-with-micromamba@v14
->>>>>>> 05746d7a
       with:
         environment-file: ./ci/requirements/py${{ steps.vars.outputs.python_version }}.yml
     - name: Install conda-dependencies
