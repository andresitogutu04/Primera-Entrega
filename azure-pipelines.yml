trigger:
  branches:
    include:
      - '*'
  tags:
    include:
      - 'v*'
pr:
  branches:
    include:
      - '*'  # must quote since "*" is a YAML reserved character; we want a string
variables:
  CIBW_BUILDING: "true"
<<<<<<< HEAD
  CIBW_SKIP: "cp27-* cp34-* cp38-*"
  CIBW_TEST_REQUIRES: "pytest pytest-sugar meshio"
=======
  CIBW_SKIP: "cp27-* cp34-* cp35-* pp27-* pp36-*"
  CIBW_TEST_REQUIRES: "pytest pytest-sugar"
>>>>>>> cf244a26
  CIBW_TEST_COMMAND: "python -c \"import vispy; vispy.test()\""
  CIBW_BUILD_VERBOSITY: "2"
  CIBW_BEFORE_BUILD: "pip install -U numpy Cython jupyter ipywidgets"
  CIBW_BEFORE_BUILD_MACOS: "npm install npm@latest -g; pip install -U pip setuptools"
  CIBW_BEFORE_BUILD_LINUX: "yum install -y fontconfig xvfb; pip install -U pip setuptools; if [ `getconf LONG_BIT` == '64' ]; then pip install https://files.pythonhosted.org/packages/f2/00/6f332e63b33d24dc3761916e6d51402a7a82dd43c6ca8a96e24dda32c6b5/freetype_py-2.1.0.post1-py2.py3-none-manylinux1_x86_64.whl; else pip install https://files.pythonhosted.org/packages/b8/ea/adfbeb3762a03c1d1c1ff751101efb1fddb7aadffa991d39bdb486d0557e/freetype_py-2.1.0.post1-py2.py3-none-manylinux1_i686.whl; fi"
jobs:
- job: linux
  pool: {vmImage: 'Ubuntu-16.04'}
  steps:
    - task: UsePythonVersion@0
    - bash: |
        git submodule update --init --recursive
        python -m pip install --upgrade pip
        pip install cibuildwheel twine numpy Cython jupyter ipywidgets
        python setup.py sdist -d wheelhouse
        cibuildwheel --output-dir wheelhouse .
    - task: PublishPipelineArtifact@1
      inputs:
        path: $(System.DefaultWorkingDirectory)/wheelhouse
        artifact: vispyDeployLinux
- job: macos
  pool: {vmImage: 'macOS-10.14'}
  steps:
    - task: UsePythonVersion@0
    - bash: |
        git submodule update --init --recursive
        python -m pip install --upgrade pip
        pip install cibuildwheel
        cibuildwheel --output-dir wheelhouse .
    - task: PublishPipelineArtifact@1
      inputs:
        path: $(System.DefaultWorkingDirectory)/wheelhouse
        artifact: vispyDeployMacOS
- job: windows
  pool: {vmImage: 'vs2017-win2016'}
  steps:
    - {task: UsePythonVersion@0, inputs: {versionSpec: '3.6', architecture: x86}}
    - {task: UsePythonVersion@0, inputs: {versionSpec: '3.6', architecture: x64}}
    - {task: UsePythonVersion@0, inputs: {versionSpec: '3.7', architecture: x86}}
    - {task: UsePythonVersion@0, inputs: {versionSpec: '3.7', architecture: x64}}
    - {task: UsePythonVersion@0, inputs: {versionSpec: '3.8', architecture: x86}}
    - {task: UsePythonVersion@0, inputs: {versionSpec: '3.8', architecture: x64}}
    - bash: |
        git submodule update --init --recursive
        python -m pip install --upgrade pip
        pip install cibuildwheel
        cibuildwheel --output-dir wheelhouse .
    - task: PublishPipelineArtifact@1
      inputs:
        path: $(System.DefaultWorkingDirectory)/wheelhouse
        artifact: vispyDeployWindows
- job: deployPyPI
  pool: {vmImage: 'Ubuntu-16.04'}
  condition: and(succeeded(), startsWith(variables['Build.SourceBranch'], 'refs/tags/v'))
  dependsOn:
    - linux
    - macos
    - windows
  steps:
    - task: UsePythonVersion@0
    - task: DownloadPipelineArtifact@2
      inputs:
        patterns: |
          vispyDeployLinux/*
          vispyDeployMacOS/*.whl
          vispyDeployWindows/*.whl
    - bash: |
        cd $(Pipeline.Workspace)
        python -m pip install --upgrade pip
        pip install twine
        twine upload -u "__token__" --skip-existing vispyDeployLinux/* vispyDeployMacOS/* vispyDeployWindows/*
      env:
        TWINE_PASSWORD: $(pypiToken2)<|MERGE_RESOLUTION|>--- conflicted
+++ resolved
@@ -11,13 +11,8 @@
       - '*'  # must quote since "*" is a YAML reserved character; we want a string
 variables:
   CIBW_BUILDING: "true"
-<<<<<<< HEAD
-  CIBW_SKIP: "cp27-* cp34-* cp38-*"
-  CIBW_TEST_REQUIRES: "pytest pytest-sugar meshio"
-=======
   CIBW_SKIP: "cp27-* cp34-* cp35-* pp27-* pp36-*"
   CIBW_TEST_REQUIRES: "pytest pytest-sugar"
->>>>>>> cf244a26
   CIBW_TEST_COMMAND: "python -c \"import vispy; vispy.test()\""
   CIBW_BUILD_VERBOSITY: "2"
   CIBW_BEFORE_BUILD: "pip install -U numpy Cython jupyter ipywidgets"
