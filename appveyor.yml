--- conflicted
+++ resolved
@@ -9,19 +9,9 @@
       CONDA_CHANNELS: "conda-forge"
 
   matrix:
-<<<<<<< HEAD
-      - PYTHON_VERSION: "2.7"
-        CONDA_DEPENDENCIES: "numpy scipy setuptools pytest coverage pytest-cov pytest-sugar pytest-faulthandler cython coveralls mock freetype-py numpydoc"
-        PIP_DEPENDENCIES: ""
       - PYTHON_VERSION: "3.7"
         CONDA_DEPENDENCIES: "numpy scipy setuptools pytest coverage pytest-cov pytest-sugar pytest-faulthandler cython coveralls freetype-py numpydoc"
         PIP_DEPENDENCIES: ""
-=======
-      - PYTHON_VERSION: "3.7"
-        CONDA_DEPENDENCIES: "numpy scipy setuptools pytest coverage pytest-cov pytest-sugar cython coveralls"
-        PIP_DEPENDENCIES: "numpydoc https://files.pythonhosted.org/packages/71/5f/07aad120ca6e4339a5c127631341787bc6bc74add39a1f41223bda949721/freetype_py-2.1.0.post1-py2.py3-none-win_amd64.whl"
-# can remove the github numpydoc install once >0.8.0 is released
->>>>>>> 87754d1b
 
 platform:
     -x64
