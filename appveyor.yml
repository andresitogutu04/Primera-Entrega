--- conflicted
+++ resolved
@@ -9,11 +9,7 @@
 
   matrix:
       - PYTHON_VERSION: "2.7"
-<<<<<<< HEAD
-        CONDA_DEPENDENCIES: "numpy scipy matplotlib pyqt=5 jupyter setuptools nose pytest coverage pytest-cov"
-=======
-        CONDA_DEPENDENCIES: "numpy scipy pyqt matplotlib pyqt=4 jupyter setuptools nose pytest coverage pytest-cov cython"
->>>>>>> 70fabf2c
+        CONDA_DEPENDENCIES: "numpy scipy matplotlib pyqt=5 jupyter setuptools nose pytest coverage pytest-cov cython"
         PIP_DEPENDENCIES: "numpydoc mock coveralls"
       - PYTHON_VERSION: "3.6"
         CONDA_DEPENDENCIES: "numpy scipy setuptools nose pytest coverage pytest-cov cython"
