# -*- coding: utf-8 -*-
# Copyright (c) 2014, Vispy Development Team.
# Distributed under the (new) BSD License. See LICENSE.txt for more info.

"""Vispy configuration functions
"""

import os
from os import path as op
import json
import sys
import platform
import getopt
import traceback
import tempfile
import atexit
from shutil import rmtree

from .event import EmitterGroup, EventEmitter, Event
from .six import string_types
from ._logging import logger, set_log_level, use_log_level


class _TempDir(str):
    """Class for creating and auto-destroying temp dir

    This is designed to be used with testing modules.

    We cannot simply use __del__() method for cleanup here because the rmtree
    function may be cleaned up before this object, so we use the atexit module
    instead.
    """
    def __new__(self):
        new = str.__new__(self, tempfile.mkdtemp())
        return new

    def __init__(self):
        self._path = self.__str__()
        atexit.register(self.cleanup)

    def cleanup(self):
        rmtree(self._path, ignore_errors=True)


###############################################################################
# CONFIG

# Adapted from pyzolib/paths.py:
# https://bitbucket.org/pyzo/pyzolib/src/tip/paths.py
def _get_vispy_app_dir():
    """Helper to get the default directory for storing vispy data"""
    # Define default user directory
    user_dir = os.path.expanduser('~')

    # Get system app data dir
    path = None
    if sys.platform.startswith('win'):
        path1, path2 = os.getenv('LOCALAPPDATA'), os.getenv('APPDATA')
        path = path1 or path2
    elif sys.platform.startswith('darwin'):
        path = os.path.join(user_dir, 'Library', 'Application Support')
    # On Linux and as fallback
    if not (path and os.path.isdir(path)):
        path = user_dir

    # Maybe we should store things local to the executable (in case of a
    # portable distro or a frozen application that wants to be portable)
    prefix = sys.prefix
    if getattr(sys, 'frozen', None):  # See application_dir() function
        prefix = os.path.abspath(os.path.dirname(sys.path[0]))
    for reldir in ('settings', '../settings'):
        localpath = os.path.abspath(os.path.join(prefix, reldir))
        if os.path.isdir(localpath):
            try:
                open(os.path.join(localpath, 'test.write'), 'wb').close()
                os.remove(os.path.join(localpath, 'test.write'))
            except IOError:
                pass  # We cannot write in this directory
            else:
                path = localpath
                break

    # Get path specific for this app
    appname = '.vispy' if path == user_dir else 'vispy'
    path = os.path.join(path, appname)
    return path


class ConfigEvent(Event):

    """ Event indicating a configuration change.

    This class has a 'changes' attribute which is a dict of all name:value
    pairs that have changed in the configuration.
    """

    def __init__(self, changes):
        Event.__init__(self, type='config_change')
        self.changes = changes


class Config(object):

    """ Container for global settings used application-wide in vispy.

    Events:
    -------
    Config.events.changed - Emits ConfigEvent whenever the configuration
    changes.
    """

    def __init__(self, **kwargs):
        self.events = EmitterGroup(source=self)
        self.events['changed'] = EventEmitter(
            event_class=ConfigEvent,
            source=self)
        self._config = {}
        self.update(**kwargs)
        self._known_keys = get_config_keys()

    def __getitem__(self, item):
        return self._config[item]

    def __setitem__(self, item, val):
        self._check_key_val(item, val)
        self._config[item] = val
        # inform any listeners that a configuration option has changed
        self.events.changed(changes={item: val})

    def _check_key_val(self, key, val):
        # check values against acceptable ones
        known_keys = get_config_keys()
        if key not in known_keys:
            raise KeyError('key "%s" not in known keys: "%s"'
                           % (key, known_keys))
        if not isinstance(val, (string_types, bool)):
            raise TypeError('Value for key "%s" must be str or bool, not %s'
                            % (key, type(val)))

    def update(self, **kwargs):
        for key, val in kwargs.items():
            self._check_key_val(key, val)
        self._config.update(kwargs)
        self.events.changed(changes=kwargs)

    def __repr__(self):
        return repr(self._config)


def get_config_keys():
    """The config keys known by vispy

    Returns
    -------
    keys : tuple
        List of known config keys.
    """
    return ('data_path', 'default_backend', 'gl_debug', 'logging_level',
            'qt_lib')


def _get_config_fname():
    """Helper for the vispy config file"""
    directory = _get_vispy_app_dir()
    if directory is None:
        return None
    fname = op.join(directory, 'vispy.json')
    if os.environ.get('_VISPY_CONFIG_TESTING', None) is not None:
        fname = op.join(_TempDir(), 'vispy.json')
    return fname


def _load_config():
    """Helper to load prefs from ~/.vispy/vispy.json"""
    fname = _get_config_fname()
    if fname is None or not op.isfile(fname):
        return dict()
    with open(fname, 'r') as fid:
        config = json.load(fid)
    return config


def save_config(**kwargs):
    """Save configuration keys to vispy config file

    Parameters
    ----------
    **kwargs : keyword arguments
        Key/value pairs to save to the config file.
    """
    if kwargs == {}:
        kwargs = config._config
    current_config = _load_config()
    current_config.update(**kwargs)
    # write to disk
    fname = _get_config_fname()
    if fname is None:
        raise RuntimeError('config filename could not be determined')
    if not op.isdir(op.dirname(fname)):
        os.mkdir(op.dirname(fname))
    with open(fname, 'w') as fid:
        json.dump(current_config, fid, sort_keys=True, indent=0)


_data_path = _get_vispy_app_dir()
if _data_path is not None:
    _data_path = op.join(_data_path, 'data')
config = Config(default_backend='qt', qt_lib='any',
                gl_debug=False, logging_level='info',
                data_path=_data_path)
try:
    config.update(**_load_config())
except Exception as err:
    raise Exception('Error while reading vispy config file "%s":\n  %s' % 
                    (_get_config_fname(), err.message))
set_log_level(config['logging_level'])


def set_data_dir(directory=None, create=False, save=False):
    """Set vispy data download directory"""
    if directory is None:
        directory = _data_path
        if _data_path is None:
            raise IOError('default path cannot be determined, please '
                          'set it manually (directory != None)')
    if not op.isdir(directory):
        if not create:
            raise IOError('directory "%s" does not exist, perhaps try '
                          'create=True to create it?')
        os.mkdir(directory)
    config.update(data_path=directory)
    if save:
        save_config(dict(data_path=directory))


###############################################################################
# System information and parsing

VISPY_HELP = """
VisPy command line arguments:

  --vispy-backend=(qt|pyqt|pyside|glut|glfw|pyglet)
    Selects the backend system for VisPy to use. This will override the default
    backend selection in your configuration file.
    
  --vispy-log=(debug|info|warning|error|critical)[,search string]
    Sets the verbosity of logging output. The default is 'warning'. If a search
    string is given, messages will only be displayed if they match the string,
    or if their call location (module.class:method(line) or 
    module:function(line)) matches the string.    
    
  --vispy-help
    Display this help message.

"""


def _parse_command_line_arguments():
    """ Transform vispy specific command line args to vispy config.
    Put into a function so that any variables dont leak in the vispy namespace.
    """
    # Get command line args for vispy
<<<<<<< HEAD
    argnames = ['vispy-backend=', 'vispy-gl-debug', 'vispy-log=']
=======
    argnames = ['vispy-backend=', 'vispy-gl-debug', 'vispy-log=', 'vispy-help']
>>>>>>> d8cc408b
    try:
        opts, args = getopt.getopt(sys.argv[1:], '', argnames)
    except getopt.GetoptError:
        opts = []
    # Use them to set the config values
    for o, a in opts:
        if o.startswith('--vispy'):
            if o == '--vispy-backend':
                config['default_backend'] = a
                logger.info('backend', a)
            elif o == '--vispy-gl-debug':
                config['gl_debug'] = True
            elif o == '--vispy-log':
                if ',' in a:
                    verbose, match = a.split(',')
                else:
                    verbose = a
                    match = None
                config['logging_level'] = a
                set_log_level(verbose, match)
<<<<<<< HEAD
=======
            elif o == '--vispy-help':
                print(VISPY_HELP)
>>>>>>> d8cc408b
            else:
                logger.warning("Unsupported vispy flag: %s" % o)


def sys_info(fname=None, overwrite=False):
    """Get relevant system and debugging information

    Parameters
    ----------
    fname : str | None
        Filename to dump info to. Use None to simply print.
    overwrite : bool
        If True, overwrite file (if it exists).

    Returns
    -------
    out : str
        The system information as a string.
    """
    if fname is not None and op.isfile(fname) and not overwrite:
        raise IOError('file exists, use overwrite=True to overwrite')

    out = ''
    try:
        # Nest all imports here to avoid any circular imports
        from ..app import Application, Canvas
        from ..gloo import gl
        from . import testing
        # get default app
        this_app = Application()
        with use_log_level('warning'):
            this_app.use()  # suppress unnecessary messages
        out += 'Platform: %s\n' % platform.platform()
        out += 'Python:   %s\n' % str(sys.version).replace('\n', ' ')
        out += 'Backend:  %s\n' % this_app.backend_name
        out += 'Qt:       %s\n' % testing.has_qt(return_which=True)[1]
        out += 'Pyglet:   %s\n' % testing.has_pyglet(return_which=True)[1]
        out += 'glfw:     %s\n' % testing.has_glfw(return_which=True)[1]
        out += 'glut:     %s\n' % testing.has_glut(return_which=True)[1]
        out += '\n'
        # We need an OpenGL context to get GL info
        if 'glut' in this_app.backend_name.lower():
            # glut causes problems
            out += 'OpenGL information omitted for glut backend\n'
        else:
            canvas = Canvas('Test', (10, 10), show=False, app=this_app)
            canvas._backend._vispy_set_current()
            out += 'GL version:  %s\n' % gl.glGetParameter(gl.GL_VERSION)
            x_ = gl.GL_MAX_TEXTURE_SIZE
            out += 'MAX_TEXTURE_SIZE: %d\n' % gl.glGetParameter(x_)
            out += 'Extensions: %s\n' % gl.glGetParameter(gl.GL_EXTENSIONS)
            canvas.close()
    except Exception:  # don't stop printing info
        out += '\nInfo-gathering error:\n%s' % traceback.format_exc()
        pass
    if fname is not None:
        with open(fname, 'w') as fid:
            fid.write(out)
    return out<|MERGE_RESOLUTION|>--- conflicted
+++ resolved
@@ -260,11 +260,7 @@
     Put into a function so that any variables dont leak in the vispy namespace.
     """
     # Get command line args for vispy
-<<<<<<< HEAD
-    argnames = ['vispy-backend=', 'vispy-gl-debug', 'vispy-log=']
-=======
     argnames = ['vispy-backend=', 'vispy-gl-debug', 'vispy-log=', 'vispy-help']
->>>>>>> d8cc408b
     try:
         opts, args = getopt.getopt(sys.argv[1:], '', argnames)
     except getopt.GetoptError:
@@ -285,11 +281,8 @@
                     match = None
                 config['logging_level'] = a
                 set_log_level(verbose, match)
-<<<<<<< HEAD
-=======
             elif o == '--vispy-help':
                 print(VISPY_HELP)
->>>>>>> d8cc408b
             else:
                 logger.warning("Unsupported vispy flag: %s" % o)
 
