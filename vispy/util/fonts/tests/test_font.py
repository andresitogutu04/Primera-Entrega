--- conflicted
+++ resolved
@@ -28,22 +28,6 @@
 @pytest.mark.parametrize('face', ['OpenSans'] + sorted(sys_fonts))
 def test_font_glyph(face):
     """Test loading glyphs"""
-<<<<<<< HEAD
-    # try both a vispy and system font
-    sys_fonts = set(list_fonts()) - set(_vispy_fonts)
-    # assert_true(len(sys_fonts) > 0) not always the case!
-    for face in ['OpenSans'] + sorted(list(sys_fonts)):
-        print(face)  # useful for debugging
-        font_dict = dict(face=face, size=12, bold=False, italic=False)
-        glyphs_dict = dict()
-        chars = 'foobar^C&#'
-        for char in chars:
-            # Warning that Arial might not exist
-            with warnings.catch_warnings(record=True):
-                warnings.simplefilter('always')
-                _load_glyph(font_dict, char, glyphs_dict)
-        assert len(glyphs_dict) == np.unique([c for c in chars]).size
-=======
     if face in known_bad_fonts:
         pytest.xfail()
     font_dict = dict(face=face, size=12, bold=False, italic=False)
@@ -55,7 +39,6 @@
             warnings.simplefilter('always')
             _load_glyph(font_dict, char, glyphs_dict)
     assert len(glyphs_dict) == np.unique([c for c in chars]).size
->>>>>>> 87754d1b
 
 
 run_tests_if_main()