--- conflicted
+++ resolved
@@ -230,18 +230,7 @@
         """
         return self._resize(shape, format, internalformat)
 
-<<<<<<< HEAD
-    def _resize(self, shape, format=None, internalformat=None):
-        """Internal method for resize."""
-        shape = self._normalize_shape(shape)
-
-        # Check
-        if not self._resizable:
-            raise RuntimeError("Texture is not resizable")
-
-=======
     def _check_format_change(self, format, num_channels):
->>>>>>> 04d05056
         # Determine format
         if format is None:
             format = self._formats[num_channels]
