# -*- coding: utf-8 -*-
# Copyright (c) 2014, Vispy Development Team.
# Distributed under the (new) BSD License. See LICENSE.txt for more info.

from __future__ import division, print_function

from ...gloo import Program
from ...util import logger
from ...util.event import EventEmitter
from ...ext.six import string_types  # noqa
from .function import MainFunction, Variable
from .compiler import Compiler


class ModularProgram(Program):
    """
    Shader program using Function instances as basis for its shaders.
    
    Automatically rebuilds program when functions have changed and uploads 
    program variables.
    """
    def __init__(self, vcode, fcode):
        Program.__init__(self, '', '')
        
        self.changed = EventEmitter(source=self, type='program_change')
        
        self.vert = MainFunction(vcode)
        self.frag = MainFunction(fcode)
        self.vert.changed.connect(self._source_changed)
        self.frag.changed.connect(self._source_changed)
        
        # Cache state of Variables so we know which ones require update
        self._variable_state = {}
        
        self._need_build = True

    def prepare(self):
        """ Prepare the Program so we can set attributes and uniforms.
        """
<<<<<<< HEAD
        # TEMP function to fix sync issues for now
        self._create()
        if self._need_build:
=======
        if self._need_build:
            self._create()
>>>>>>> eba431e2
            self._build()
            self._need_build = False
    
    def _source_changed(self, ev):
        logger.debug("ModularProgram source changed: %s" % self)
        if ev.code_changed:
            self._need_build = True
        self.changed()
        
    def _build(self):
        logger.debug("Rebuild ModularProgram: %s" % self)
        self.compiler = Compiler(vert=self.vert, frag=self.frag)
        code = self.compiler.compile()
        self.shaders[0].code = code['vert']
        self.shaders[1].code = code['frag']
        
        logger.debug('==== Vertex Shader ====\n\n' + code['vert'] + "\n")
        logger.debug('==== Fragment shader ====\n\n' + code['frag'] + "\n")
        
        self._create_variables()  # force update
        self._variable_state = {}
        
        # and continue.
        super(ModularProgram, self)._build()
    
    def _activate_variables(self):
        # set all variables
        settable_vars = 'attribute', 'uniform'
        logger.debug("Apply variables:")
        deps = self.vert.dependencies() + self.frag.dependencies()
        for dep in deps:
            if not isinstance(dep, Variable) or dep.vtype not in settable_vars:
                continue
            name = self.compiler[dep]
            logger.debug("    %s = %s", name, dep.value)
            state_id = dep.state_id
            if self._variable_state.get(name, None) != state_id:
                self[name] = dep.value
                self._variable_state[name] = state_id
        
        super(ModularProgram, self)._activate_variables()        <|MERGE_RESOLUTION|>--- conflicted
+++ resolved
@@ -36,15 +36,18 @@
 
     def prepare(self):
         """ Prepare the Program so we can set attributes and uniforms.
+        
+        This must be called before setting any variables on the program using 
+        __setitem__. Prior to calling prepare(), there is no guarantee that
+        the shader code has been generated yet, and thus the program may not 
+        have access to information about its variables. 
         """
-<<<<<<< HEAD
-        # TEMP function to fix sync issues for now
-        self._create()
-        if self._need_build:
-=======
+        # todo: Function already parses static variables, so we can remove 
+        # this if we can make it possible for Program to override the way
+        # that uniforms/attributes are created.
+        
         if self._need_build:
             self._create()
->>>>>>> eba431e2
             self._build()
             self._need_build = False
     
