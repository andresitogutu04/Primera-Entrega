--- conflicted
+++ resolved
@@ -48,7 +48,6 @@
         # Components that all entities in vispy have
         # todo: default transform should be trans-scale-rot transform
         self._transform = transforms.NullTransform()
-<<<<<<< HEAD
     
     @property
     def name(self):
@@ -57,8 +56,6 @@
     @name.setter
     def name(self, n):
         self._name = n
-=======
->>>>>>> 605dc01f
 
     @property
     def children(self):
@@ -160,7 +157,6 @@
         self._transform = tr
         self.update()
 
-<<<<<<< HEAD
     def _parent_chain(self):
         """
         Return the chain of parents starting from this entity. The chain ends
@@ -217,10 +213,7 @@
         return tr2.inverse() * tr
         
         
-#     def on_paint(self, event):
-=======
 #     def on_draw(self, event):
->>>>>>> 605dc01f
 #         """
 #         Draw this entity, given that we are drawing through
 #         the given scene *path*.
@@ -283,13 +276,8 @@
         """
         Emit an event to inform Canvases that this Entity needs to be redrawn.
         """
-<<<<<<< HEAD
         self.events.update()
 
     def __str__(self):
         return "<%s name=%s id=0x%x>" % (self.__class__.__name__, self._name, 
-                                         id(self))
-    
-=======
-        self.events.update()
->>>>>>> 605dc01f
+                                         id(self))