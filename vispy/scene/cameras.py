--- conflicted
+++ resolved
@@ -1,7 +1,3 @@
-<<<<<<< HEAD
-from .viewbox import Camera, NDCCamera, PixelCamera, TwoDCamera
-=======
-from .viewbox import Camera, NDCCamera, PixelCamera  # noqa
->>>>>>> 605dc01f
+from .viewbox import Camera, NDCCamera, PixelCamera, TwoDCamera  # noqa
 
 # todo: implement cameras here