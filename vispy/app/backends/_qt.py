# -*- coding: utf-8 -*-
# Copyright (c) Vispy Development Team. All Rights Reserved.
# Distributed under the (new) BSD License. See LICENSE.txt for more info.

"""
Base code for the Qt backends. Note that this is *not* (anymore) a
backend by itself! One has to explicitly use either PySide, PyQt4 or
PySide2, PyQt5. Note that the automatic backend selection prefers
a GUI toolkit that is already imported.

The _pyside, _pyqt4, _pyside2, _pyqt5 and _pyside6 modules will
import * from this module, and also keep a ref to the module object.
Note that if two of the backends are used, this module is actually
reloaded. This is a sorts of poor mans "subclassing" to get a working
version for both backends using the same code.

Note that it is strongly discouraged to use the
<<<<<<< HEAD
PySide/PyQt4/PySide2/PyQt5/PyQt6/PySide6 backends simultaneously. It is
=======
PySide/PyQt4/PySide2/PyQt5/PySide6 backends simultaneously. It is
>>>>>>> af243989
known to cause unpredictable behavior and segfaults.
"""

from __future__ import division

from time import sleep, time
import os
import sys
import atexit
import ctypes
from distutils.version import LooseVersion

from ...util import logger
from ..base import (BaseApplicationBackend, BaseCanvasBackend,
                    BaseTimerBackend)
from ...util import keys
from ... import config
from . import qt_lib

USE_EGL = config['gl_backend'].lower().startswith('es')

# Get platform
IS_LINUX = IS_OSX = IS_WIN = IS_RPI = False
if sys.platform.startswith('linux'):
    if os.uname()[4].startswith('arm'):
        IS_RPI = True
    else:
        IS_LINUX = True
elif sys.platform.startswith('darwin'):
    IS_OSX = True
elif sys.platform.startswith('win'):
    IS_WIN = True

# -------------------------------------------------------------------- init ---


def _check_imports(lib):
    # Make sure no conflicting libraries have been imported.
    libs = ['PyQt4', 'PyQt5', 'PyQt6', 'PySide', 'PySide2', 'PySide6']
    libs.remove(lib)
    for lib2 in libs:
        lib2 += '.QtCore'
        if lib2 in sys.modules:
            raise RuntimeError("Refusing to import %s because %s is already "
                               "imported." % (lib, lib2))

# Get what qt lib to try. This tells us wheter this module is imported
# via _pyside or _pyqt4 or _pyqt5
QGLWidget = object
QT5_NEW_API = False
PYSIDE6_API = False
PYQT6_API = False
if qt_lib == 'pyqt4':
    _check_imports('PyQt4')
    if not USE_EGL:
        from PyQt4.QtOpenGL import QGLWidget, QGLFormat
    from PyQt4 import QtGui, QtCore, QtTest
    QWidget, QApplication = QtGui.QWidget, QtGui.QApplication  # Compat
elif qt_lib == 'pyqt5':
    _check_imports('PyQt5')
    if not USE_EGL:
        from PyQt5.QtCore import QT_VERSION_STR
        if LooseVersion(QT_VERSION_STR) >= '5.4.0':
            from PyQt5.QtWidgets import QOpenGLWidget as QGLWidget
            from PyQt5.QtGui import QSurfaceFormat as QGLFormat
            QT5_NEW_API = True
        else:
            from PyQt5.QtOpenGL import QGLWidget, QGLFormat
    from PyQt5 import QtGui, QtCore, QtWidgets, QtTest
    QWidget, QApplication = QtWidgets.QWidget, QtWidgets.QApplication  # 
elif qt_lib == 'pyqt6':
    _check_imports('PyQt6')
    if not USE_EGL:
        from PyQt6.QtCore import QT_VERSION_STR
        if LooseVersion(QT_VERSION_STR) >= '6.0.0':
            from PyQt6.QtOpenGLWidgets import QOpenGLWidget as QGLWidget
            from PyQt6.QtGui import QSurfaceFormat as QGLFormat
            PYQT6_API = True
        else:
            from PyQt6.QtOpenGL import QGLWidget, QGLFormat
    from PyQt6 import QtGui, QtCore, QtWidgets, QtTest
    QWidget, QApplication = QtWidgets.QWidget, QtWidgets.QApplication  # Compat
elif qt_lib == 'pyside6':
    _check_imports('PySide6')
    if not USE_EGL:
        from PySide6.QtCore import __version__ as QT_VERSION_STR
        if LooseVersion(QT_VERSION_STR) >= '6.0.0':
            from PySide6.QtOpenGLWidgets import QOpenGLWidget as QGLWidget
            from PySide6.QtGui import QSurfaceFormat as QGLFormat
            PYSIDE6_API = True
        else:
            from PySide6.QtOpenGL import QGLWidget, QGLFormat
    from PySide6 import QtGui, QtCore, QtWidgets, QtTest
    QWidget, QApplication = QtWidgets.QWidget, QtWidgets.QApplication  # Compat
elif qt_lib == 'pyside2':
    _check_imports('PySide2')
    if not USE_EGL:
        from PySide2.QtCore import __version__ as QT_VERSION_STR
        if LooseVersion(QT_VERSION_STR) >= '5.4.0':
            from PySide2.QtWidgets import QOpenGLWidget as QGLWidget
            from PySide2.QtGui import QSurfaceFormat as QGLFormat
            QT5_NEW_API = True
        else:
            from PySide2.QtOpenGL import QGLWidget, QGLFormat
    from PySide2 import QtGui, QtCore, QtWidgets, QtTest
    QWidget, QApplication = QtWidgets.QWidget, QtWidgets.QApplication  # Compat
elif qt_lib == 'pyside':
    _check_imports('PySide')
    if not USE_EGL:
        from PySide.QtOpenGL import QGLWidget, QGLFormat
    from PySide import QtGui, QtCore, QtTest
    QWidget, QApplication = QtGui.QWidget, QtGui.QApplication  # Compat
elif qt_lib:
    raise RuntimeError("Invalid value for qt_lib %r." % qt_lib)
else:
    raise RuntimeError("Module backends._qt should not be imported directly.")

# todo: add support for distinguishing left and right shift/ctrl/alt keys.
# Linux scan codes:  (left, right)
#   Shift  50, 62
#   Ctrl   37, 105
#   Alt    64, 108
if qt_lib == 'pyqt6':
    KEYMAP = {
        QtCore.Qt.Key.Key_Shift: keys.SHIFT,
        QtCore.Qt.Key.Key_Control: keys.CONTROL,
        QtCore.Qt.Key.Key_Alt: keys.ALT,
        QtCore.Qt.Key.Key_AltGr: keys.ALT,
        QtCore.Qt.Key.Key_Meta: keys.META,

        QtCore.Qt.Key.Key_Left: keys.LEFT,
        QtCore.Qt.Key.Key_Up: keys.UP,
        QtCore.Qt.Key.Key_Right: keys.RIGHT,
        QtCore.Qt.Key.Key_Down: keys.DOWN,
        QtCore.Qt.Key.Key_PageUp: keys.PAGEUP,
        QtCore.Qt.Key.Key_PageDown: keys.PAGEDOWN,

        QtCore.Qt.Key.Key_Insert: keys.INSERT,
        QtCore.Qt.Key.Key_Delete: keys.DELETE,
        QtCore.Qt.Key.Key_Home: keys.HOME,
        QtCore.Qt.Key.Key_End: keys.END,

        QtCore.Qt.Key.Key_Escape: keys.ESCAPE,
        QtCore.Qt.Key.Key_Backspace: keys.BACKSPACE,

        QtCore.Qt.Key.Key_F1: keys.F1,
        QtCore.Qt.Key.Key_F2: keys.F2,
        QtCore.Qt.Key.Key_F3: keys.F3,
        QtCore.Qt.Key.Key_F4: keys.F4,
        QtCore.Qt.Key.Key_F5: keys.F5,
        QtCore.Qt.Key.Key_F6: keys.F6,
        QtCore.Qt.Key.Key_F7: keys.F7,
        QtCore.Qt.Key.Key_F8: keys.F8,
        QtCore.Qt.Key.Key_F9: keys.F9,
        QtCore.Qt.Key.Key_F10: keys.F10,
        QtCore.Qt.Key.Key_F11: keys.F11,
        QtCore.Qt.Key.Key_F12: keys.F12,

        QtCore.Qt.Key.Key_Space: keys.SPACE,
        QtCore.Qt.Key.Key_Enter: keys.ENTER,
        QtCore.Qt.Key.Key_Return: keys.ENTER,
        QtCore.Qt.Key.Key_Tab: keys.TAB,
    }
else:
    KEYMAP = {
        QtCore.Qt.Key_Shift: keys.SHIFT,
        QtCore.Qt.Key_Control: keys.CONTROL,
        QtCore.Qt.Key_Alt: keys.ALT,
        QtCore.Qt.Key_AltGr: keys.ALT,
        QtCore.Qt.Key_Meta: keys.META,

        QtCore.Qt.Key_Left: keys.LEFT,
        QtCore.Qt.Key_Up: keys.UP,
        QtCore.Qt.Key_Right: keys.RIGHT,
        QtCore.Qt.Key_Down: keys.DOWN,
        QtCore.Qt.Key_PageUp: keys.PAGEUP,
        QtCore.Qt.Key_PageDown: keys.PAGEDOWN,

        QtCore.Qt.Key_Insert: keys.INSERT,
        QtCore.Qt.Key_Delete: keys.DELETE,
        QtCore.Qt.Key_Home: keys.HOME,
        QtCore.Qt.Key_End: keys.END,

        QtCore.Qt.Key_Escape: keys.ESCAPE,
        QtCore.Qt.Key_Backspace: keys.BACKSPACE,

        QtCore.Qt.Key_F1: keys.F1,
        QtCore.Qt.Key_F2: keys.F2,
        QtCore.Qt.Key_F3: keys.F3,
        QtCore.Qt.Key_F4: keys.F4,
        QtCore.Qt.Key_F5: keys.F5,
        QtCore.Qt.Key_F6: keys.F6,
        QtCore.Qt.Key_F7: keys.F7,
        QtCore.Qt.Key_F8: keys.F8,
        QtCore.Qt.Key_F9: keys.F9,
        QtCore.Qt.Key_F10: keys.F10,
        QtCore.Qt.Key_F11: keys.F11,
        QtCore.Qt.Key_F12: keys.F12,

        QtCore.Qt.Key_Space: keys.SPACE,
        QtCore.Qt.Key_Enter: keys.ENTER,
        QtCore.Qt.Key_Return: keys.ENTER,
        QtCore.Qt.Key_Tab: keys.TAB,
    }
if PYQT6_API:
    BUTTONMAP = {
        QtCore.Qt.MouseButton.NoButton: 0,
        QtCore.Qt.MouseButton.LeftButton: 1,
        QtCore.Qt.MouseButton.RightButton: 2,
        QtCore.Qt.MouseButton.MiddleButton: 3,
        QtCore.Qt.MouseButton.BackButton: 4,
        QtCore.Qt.MouseButton.ForwardButton: 5
    }
else:
    BUTTONMAP = {0: 0, 1: 1, 2: 2, 4: 3, 8: 4, 16: 5}


# Properly log Qt messages
def message_handler(*args):

    if qt_lib in ("pyqt4", "pyside"):
        msg_type, msg = args
    elif qt_lib in ("pyqt5", "pyqt6", "pyside2", "pyside6"):  # Is this correct for pyside2?
        msg_type, context, msg = args
    elif qt_lib:
        raise RuntimeError("Invalid value for qt_lib %r." % qt_lib)
    else:
        raise RuntimeError("Module backends._qt ",
                           "should not be imported directly.")

    BLACKLIST = [
        # Ignore spam about tablet input
        'QCocoaView handleTabletEvent: This tablet device is unknown',
        # Not too sure why this warning is emitted when using
        #   Spyder + PyQt5 + Vispy
        #   https://github.com/vispy/vispy/issues/1787
        # In either case, it is really annoying. We should filter it away
        'QSocketNotifier: Multiple socket notifiers for same',
    ]
    for item in BLACKLIST:
        if msg.startswith(item):
            return

    msg = msg.decode() if not isinstance(msg, str) else msg
    logger.warning(msg)


def use_shared_contexts():
    """Enable context sharing for PyQt5 5.4+ API applications.

    This is disabled by default for PyQt5 5.4+ due to occasional segmentation
    faults and other issues when contexts are shared.

    """
    forced_env_var = os.getenv('VISPY_PYQT5_SHARE_CONTEXT', 'false').lower() == 'true'
    return not (QT5_NEW_API or PYSIDE6_API or PYQT6_API) or forced_env_var


try:
    QtCore.qInstallMsgHandler(message_handler)
except AttributeError:
    QtCore.qInstallMessageHandler(message_handler)  # PyQt5, PyQt6


# -------------------------------------------------------------- capability ---

capability = dict(  # things that can be set by the backend
    title=True,
    size=True,
    position=True,
    show=True,
    vsync=True,
    resizable=True,
    decorate=True,
    fullscreen=True,
    context=use_shared_contexts(),
    multi_window=True,
    scroll=True,
    parent=True,
    always_on_top=True,
)


# ------------------------------------------------------- set_configuration ---
def _set_config(c):
    """Set the OpenGL configuration"""
    glformat = QGLFormat()
    glformat.setRedBufferSize(c['red_size'])
    glformat.setGreenBufferSize(c['green_size'])
    glformat.setBlueBufferSize(c['blue_size'])
    glformat.setAlphaBufferSize(c['alpha_size'])
    if QT5_NEW_API or PYSIDE6_API:
        # Qt5 >= 5.4.0 - below options automatically enabled if nonzero.
        glformat.setSwapBehavior(glformat.DoubleBuffer if c['double_buffer']
                                 else glformat.SingleBuffer)
    elif PYQT6_API:
        glformat.setSwapBehavior(
            glformat.SwapBehavior.DoubleBuffer if c['double_buffer'] else glformat.SwapBehavior.SingleBuffer)
    else:
        # Qt4 and Qt5 < 5.4.0 - buffers must be explicitly requested.
        glformat.setAccum(False)
        glformat.setRgba(True)
        glformat.setDoubleBuffer(True if c['double_buffer'] else False)
        glformat.setDepth(True if c['depth_size'] else False)
        glformat.setStencil(True if c['stencil_size'] else False)
        glformat.setSampleBuffers(True if c['samples'] else False)
    glformat.setDepthBufferSize(c['depth_size'] if c['depth_size'] else 0)
    glformat.setStencilBufferSize(c['stencil_size'] if c['stencil_size']
                                  else 0)
    glformat.setSamples(c['samples'] if c['samples'] else 0)
    glformat.setStereo(c['stereo'])
    return glformat


# ------------------------------------------------------------- application ---

class ApplicationBackend(BaseApplicationBackend):

    def __init__(self):
        BaseApplicationBackend.__init__(self)
        # sharing is currently buggy and causes segmentation faults for tests with PyQt 5.6
        if (QT5_NEW_API or PYSIDE6_API) and use_shared_contexts():
            # For Qt5 >= 5.4.0 - Enable sharing of context between windows.
            QApplication.setAttribute(QtCore.Qt.AA_ShareOpenGLContexts, True)
        elif PYQT6_API and use_shared_contexts():
            QApplication.setAttribute(QtCore.Qt.ApplicationAttribute.AA_ShareOpenGLContexts, True)

    def _vispy_get_backend_name(self):
        name = QtCore.__name__.split('.')[0]
        return name

    def _vispy_process_events(self):
        app = self._vispy_get_native_app()
        # sendPostedEvents replaces flush which has been removed from Qt6.0+
        # This should be compatible with Qt4.x and Qt5.x
        app.sendPostedEvents()
        app.processEvents()

    def _vispy_run(self):
        app = self._vispy_get_native_app()
        if hasattr(app, '_in_event_loop') and app._in_event_loop:
            pass  # Already in event loop
        else:
            return app.exec_()

    def _vispy_quit(self):
        return self._vispy_get_native_app().quit()

    def _vispy_get_native_app(self):
        # Get native app in save way. Taken from guisupport.py
        app = QApplication.instance()
        if app is None:
            app = QApplication([''])
        # Store so it won't be deleted, but not on a vispy object,
        # or an application may produce error when closed.
        QtGui._qApp = app
        # Return
        return app

    def _vispy_sleep(self, duration_sec):
        QtTest.QTest.qWait(duration_sec * 1000)  # in ms


# ------------------------------------------------------------------ canvas ---

def _get_qpoint_pos(pos):
    """Return the coordinates of a QPointF object."""
    return pos.x(), pos.y()


class QtBaseCanvasBackend(BaseCanvasBackend):
    """Base functionality of Qt backend. No OpenGL Stuff."""

    def __init__(self, vispy_canvas, **kwargs):
        BaseCanvasBackend.__init__(self, vispy_canvas)
        # Maybe to ensure that exactly all arguments are passed?
        p = self._process_backend_kwargs(kwargs)
        self._initialized = False

        # Init in desktop GL or EGL way
        self._init_specific(p, kwargs)
        assert self._initialized

        self.setMouseTracking(True)
        self._vispy_set_title(p.title)
        self._vispy_set_size(*p.size)
        if p.fullscreen is not False:
            if p.fullscreen is not True:
                logger.warning('Cannot specify monitor number for Qt '
                               'fullscreen, using default')
            self._fullscreen = True
        else:
            self._fullscreen = False

        # must set physical size before setting visible or fullscreen
        # operations may make the size invalid
        if hasattr(self, 'devicePixelRatio'):
            # handle high DPI displays in PyQt5
            ratio = self.devicePixelRatio()
        else:
            ratio = 1
        self._physical_size = (p.size[0] * ratio, p.size[1] * ratio)

        if not p.resizable:
            self.setFixedSize(self.size())
        if p.position is not None:
            self._vispy_set_position(*p.position)
        if p.show:
            self._vispy_set_visible(True)

        # Qt supports OS double-click events, so we set this here to
        # avoid double events
        self._double_click_supported = True

        try:
            # see screen_changed docstring for more details
            self.window().windowHandle().screenChanged.connect(self.screen_changed)
        except AttributeError:
            # either not PyQt5 backend or no parent window available
            pass

        # Activate touch and gesture.
        # NOTE: we only activate touch on OS X because there seems to be
        # problems on Ubuntu computers with touchscreen.
        # See https://github.com/vispy/vispy/pull/1143
        if sys.platform == 'darwin':
            if PYQT6_API:
                self.setAttribute(QtCore.Qt.WidgetAttribute.WA_AcceptTouchEvents)
                self.grabGesture(QtCore.Qt.GestureType.PinchGesture)
            else:
                self.setAttribute(QtCore.Qt.WA_AcceptTouchEvents)
                self.grabGesture(QtCore.Qt.PinchGesture)

    def screen_changed(self, new_screen):
        """Window moved from one display to another, resize canvas.

        If display resolutions are the same this is essentially a no-op except for the redraw.
        If the display resolutions differ (HiDPI versus regular displays) the canvas needs to
        be redrawn to reset the physical size based on the current `devicePixelRatio()` and
        redrawn with that new size.

        """
        self.resizeGL(*self._vispy_get_size())

    def _vispy_warmup(self):
        etime = time() + 0.25
        while time() < etime:
            sleep(0.01)
            self._vispy_canvas.set_current()
            self._vispy_canvas.app.process_events()

    def _vispy_set_title(self, title):
        # Set the window title. Has no effect for widgets
        if self._vispy_canvas is None:
            return
        self.setWindowTitle(title)

    def _vispy_set_size(self, w, h):
        # Set size of the widget or window
        self.resize(w, h)

    def _vispy_set_physical_size(self, w, h):
        self._physical_size = (w, h)

    def _vispy_get_physical_size(self):
        if self._vispy_canvas is None:
            return
        return self._physical_size

    def _vispy_set_position(self, x, y):
        # Set location of the widget or window. May have no effect for widgets
        self.move(x, y)

    def _vispy_set_visible(self, visible):
        # Show or hide the window or widget
        if visible:
            if self._fullscreen:
                self.showFullScreen()
            else:
                self.showNormal()
        else:
            self.hide()

    def _vispy_set_fullscreen(self, fullscreen):
        self._fullscreen = bool(fullscreen)
        self._vispy_set_visible(True)

    def _vispy_get_fullscreen(self):
        return self._fullscreen

    def _vispy_update(self):
        if self._vispy_canvas is None:
            return
        # Invoke a redraw
        self.update()

    def _vispy_get_position(self):
        g = self.geometry()
        return g.x(), g.y()

    def _vispy_get_size(self):
        g = self.geometry()
        return g.width(), g.height()

    def sizeHint(self):
        return self.size()

    def mousePressEvent(self, ev):
        if self._vispy_canvas is None:
            return
        if hasattr(ev, 'pos'):
            posx, posy = ev.pos().x(), ev.pos().y()
        else:
            # Compatibility for PySide6 / PyQt6
            posx, posy = ev.position().x(), ev.position().y()
        self._vispy_mouse_press(
            native=ev,
            pos=(posx, posy),
            button=BUTTONMAP.get(ev.button(), 0),
            modifiers=self._modifiers(ev),
        )

    def mouseReleaseEvent(self, ev):
        if self._vispy_canvas is None:
            return
        if hasattr(ev, 'pos'):
            posx, posy = ev.pos().x(), ev.pos().y()
        else:
            # Compatibility for PySide6 / PyQt6
            posx, posy = ev.position().x(), ev.position().y()
        self._vispy_mouse_release(
            native=ev,
            pos=(posx, posy),
            button=BUTTONMAP[ev.button()],
            modifiers=self._modifiers(ev),
        )

    def mouseDoubleClickEvent(self, ev):
        if self._vispy_canvas is None:
            return
        if hasattr(ev, 'pos'):
            posx, posy = ev.pos().x(), ev.pos().y()
        else:
            # Compatibility for PySide6 / PyQt6
            posx, posy = ev.position().x(), ev.position().y()
        self._vispy_mouse_double_click(
            native=ev,
            pos=(posx, posy),
            button=BUTTONMAP.get(ev.button(), 0),
            modifiers=self._modifiers(ev),
        )

    def mouseMoveEvent(self, ev):
        if self._vispy_canvas is None:
            return
        if hasattr(ev, 'pos'):
            posx, posy = ev.pos().x(), ev.pos().y()
        else:
            # Compatibility for PySide6 / PyQt6
            posx, posy = ev.position().x(), ev.position().y()
        self._vispy_mouse_move(
            native=ev,
            pos=(posx, posy),
            modifiers=self._modifiers(ev),
        )

    def wheelEvent(self, ev):
        if self._vispy_canvas is None:
            return
        # Get scrolling
        deltax, deltay = 0.0, 0.0
        if hasattr(ev, 'orientation'):
            if ev.orientation == QtCore.Qt.Horizontal:
                deltax = ev.delta() / 120.0
            else:
                deltay = ev.delta() / 120.0
        else:
            # PyQt5 / PyQt6
            delta = ev.angleDelta()
            deltax, deltay = delta.x() / 120.0, delta.y() / 120.0
        if hasattr(ev, 'pos'):
            posx, posy = ev.pos().x(), ev.pos().y()
        else:
            # Compatibility for PySide6 / PyQt6
            posx, posy = ev.position().x(), ev.position().y()
        # Emit event
        self._vispy_canvas.events.mouse_wheel(
            native=ev,
            delta=(deltax, deltay),
            pos=(posx, posy),
            modifiers=self._modifiers(ev),
        )

    def keyPressEvent(self, ev):
        self._keyEvent(self._vispy_canvas.events.key_press, ev)

    def keyReleaseEvent(self, ev):
        self._keyEvent(self._vispy_canvas.events.key_release, ev)

    def event(self, ev):
        out = super(QtBaseCanvasBackend, self).event(ev)
        t = ev.type()
        if PYQT6_API:
            touch_begin = QtCore.QEvent.Type.TouchBegin
            touch_end = QtCore.QEvent.Type.TouchEnd
            touch_update = QtCore.QEvent.Type.TouchUpdate
            gesture = QtCore.QEvent.Type.Gesture
            pinch_gesture = QtCore.Qt.GestureType.PinchGesture
        else:
            touch_begin = QtCore.QEvent.TouchBegin
            touch_end = QtCore.QEvent.TouchEnd
            touch_update = QtCore.QEvent.TouchUpdate
            gesture = QtCore.QEvent.Gesture
            pinch_gesture = QtCore.Qt.PinchGesture

        # Two-finger pinch.
        if t == touch_begin:
            self._vispy_canvas.events.touch(type='begin')
        if t == touch_end:
            self._vispy_canvas.events.touch(type='end')
        if t == gesture:
            gesture = ev.gesture(pinch_gesture)
            if gesture:
                (x, y) = _get_qpoint_pos(gesture.centerPoint())
                scale = gesture.scaleFactor()
                last_scale = gesture.lastScaleFactor()
                rotation = gesture.rotationAngle()
                self._vispy_canvas.events.touch(
                    type="pinch",
                    pos=(x, y),
                    last_pos=None,
                    scale=scale,
                    last_scale=last_scale,
                    rotation=rotation,
                    total_rotation_angle=gesture.totalRotationAngle(),
                    total_scale_factor=gesture.totalScaleFactor(),
                )
        # General touch event.
        elif t == touch_update:
            points = ev.touchPoints()
            # These variables are lists of (x, y) coordinates.
            pos = [_get_qpoint_pos(p.pos()) for p in points]
            lpos = [_get_qpoint_pos(p.lastPos()) for p in points]
            self._vispy_canvas.events.touch(type='touch',
                                            pos=pos,
                                            last_pos=lpos,
                                            )
        return out

    def _keyEvent(self, func, ev):
        # evaluates the keycode of qt, and transform to vispy key.
        key = int(ev.key())
        if key in KEYMAP:
            key = KEYMAP[key]
        elif key >= 32 and key <= 127:
            key = keys.Key(chr(key))
        else:
            key = None
        mod = self._modifiers(ev)
        func(native=ev, key=key, text=str(ev.text()), modifiers=mod)

    def _modifiers(self, event):
        # Convert the QT modifier state into a tuple of active modifier keys.
        mod = ()
        qtmod = event.modifiers()
        if PYQT6_API:
            for q, v in ([QtCore.Qt.KeyboardModifier.ShiftModifier, keys.SHIFT],
                         [QtCore.Qt.KeyboardModifier.ControlModifier, keys.CONTROL],
                         [QtCore.Qt.KeyboardModifier.AltModifier, keys.ALT],
                         [QtCore.Qt.KeyboardModifier.MetaModifier, keys.META]):
                if q & qtmod:
                    mod += (v,)
        else:
            for q, v in ([QtCore.Qt.ShiftModifier, keys.SHIFT],
                         [QtCore.Qt.ControlModifier, keys.CONTROL],
                         [QtCore.Qt.AltModifier, keys.ALT],
                         [QtCore.Qt.MetaModifier, keys.META]):
                if q & qtmod:
                    mod += (v,)
        return mod


_EGL_DISPLAY = None
egl = None

# todo: Make work on Windows
# todo: Make work without readpixels on Linux?
# todo: Make work on OSX?
# todo: Make work on Raspberry Pi!


class CanvasBackendEgl(QtBaseCanvasBackend, QWidget):

    def _init_specific(self, p, kwargs):

        # Initialize egl. Note that we only import egl if needed.
        global _EGL_DISPLAY
        global egl
        if egl is None:
            from ...ext import egl as _egl
            egl = _egl
            # Use MESA driver on Linux
            if IS_LINUX and not IS_RPI:
                os.environ['EGL_SOFTWARE'] = 'true'
            # Create and init display
            _EGL_DISPLAY = egl.eglGetDisplay()
            CanvasBackendEgl._EGL_VERSION = egl.eglInitialize(_EGL_DISPLAY)
            atexit.register(egl.eglTerminate, _EGL_DISPLAY)

        # Deal with context
        p.context.shared.add_ref('qt-egl', self)
        if p.context.shared.ref is self:
            self._native_config = c = egl.eglChooseConfig(_EGL_DISPLAY)[0]
            self._native_context = egl.eglCreateContext(_EGL_DISPLAY, c, None)
        else:
            self._native_config = p.context.shared.ref._native_config
            self._native_context = p.context.shared.ref._native_context

        # Init widget
        if p.always_on_top or not p.decorate:
            hint = 0
            if PYQT6_API:
                hint |= 0 if p.decorate else QtCore.Qt.WindowType.FramelessWindowHint
                hint |= QtCore.Qt.WindowType.WindowStaysOnTopHint if p.always_on_top else 0
            else:
                hint |= 0 if p.decorate else QtCore.Qt.FramelessWindowHint
                hint |= QtCore.Qt.WindowStaysOnTopHint if p.always_on_top else 0
        else:
            if PYQT6_API:
                hint = QtCore.Qt.WindowType.Widget  # can also be a window type
            else:
                hint = QtCore.Qt.Widget  # can also be a window type

        QWidget.__init__(self, p.parent, hint)

        if 0:  # IS_LINUX or IS_RPI:
            self.setAutoFillBackground(False)
            if PYQT6_API:
                self.setAttribute(QtCore.Qt.WidgetAttribute.WA_NoSystemBackground, True)
                self.setAttribute(QtCore.Qt.WidgetAttribute.WA_OpaquePaintEvent, True)
            else:
                self.setAttribute(QtCore.Qt.WA_NoSystemBackground, True)
                self.setAttribute(QtCore.Qt.WA_OpaquePaintEvent, True)
        elif IS_WIN:
            if PYQT6_API:
                self.setAttribute(QtCore.Qt.WidgetAttribute.WA_PaintOnScreen, True)
            else:
                self.setAttribute(QtCore.Qt.WA_PaintOnScreen, True)
            self.setAutoFillBackground(False)

        # Init surface
        w = self.get_window_id()
        self._surface = egl.eglCreateWindowSurface(_EGL_DISPLAY, c, w)
        self.initializeGL()
        self._initialized = True

    def get_window_id(self):
        """Get the window id of a PySide Widget. Might also work for PyQt4."""
        # Get Qt win id
        winid = self.winId()

        # On Linux this is it
        if IS_RPI:
            nw = (ctypes.c_int * 3)(winid, self.width(), self.height())
            return ctypes.pointer(nw)
        elif IS_LINUX:
            return int(winid)  # Is int on PySide, but sip.voidptr on PyQt

        # Get window id from stupid capsule thingy
        # http://translate.google.com/translate?hl=en&sl=zh-CN&u=http://www.cnb
        # logs.com/Shiren-Y/archive/2011/04/06/2007288.html&prev=/search%3Fq%3Dp
        # yside%2Bdirectx%26client%3Dfirefox-a%26hs%3DIsJ%26rls%3Dorg.mozilla:n
        # l:official%26channel%3Dfflb%26biw%3D1366%26bih%3D614
        # Prepare
        ctypes.pythonapi.PyCapsule_GetName.restype = ctypes.c_char_p
        ctypes.pythonapi.PyCapsule_GetName.argtypes = [ctypes.py_object]
        ctypes.pythonapi.PyCapsule_GetPointer.restype = ctypes.c_void_p
        ctypes.pythonapi.PyCapsule_GetPointer.argtypes = [ctypes.py_object,
                                                          ctypes.c_char_p]
        # Extract handle from capsule thingy
        name = ctypes.pythonapi.PyCapsule_GetName(winid)
        handle = ctypes.pythonapi.PyCapsule_GetPointer(winid, name)
        return handle

    def _vispy_close(self):
        # Destroy EGL surface
        if self._surface is not None:
            egl.eglDestroySurface(_EGL_DISPLAY, self._surface)
            self._surface = None
        # Force the window or widget to shut down
        self.close()

    def _vispy_set_current(self):
        egl.eglMakeCurrent(_EGL_DISPLAY, self._surface,
                           self._surface, self._native_context)

    def _vispy_swap_buffers(self):
        egl.eglSwapBuffers(_EGL_DISPLAY, self._surface)

    def initializeGL(self):
        self._vispy_canvas.set_current()
        self._vispy_canvas.events.initialize()

    def resizeEvent(self, event):
        w, h = event.size().width(), event.size().height()
        self._vispy_canvas.events.resize(size=(w, h))

    def paintEvent(self, event):
        self._vispy_canvas.events.draw(region=None)

        if IS_LINUX or IS_RPI:
            # Arg, cannot get GL to draw to the widget, so we take a
            # screenshot and draw that for now ...
            # Further, QImage keeps a ref to the data that we pass, so
            # we need to use a static buffer to prevent memory leakage
            from ... import gloo
            import numpy as np
            if not hasattr(self, '_gl_buffer'):
                self._gl_buffer = np.ones((3000 * 3000 * 4), np.uint8) * 255
            # Take screenshot and turn into RGB QImage
            im = gloo.read_pixels()
            sze = im.shape[0] * im.shape[1]
            self._gl_buffer[0:0+sze*4:4] = im[:, :, 2].ravel()
            self._gl_buffer[1:0+sze*4:4] = im[:, :, 1].ravel()
            self._gl_buffer[2:2+sze*4:4] = im[:, :, 0].ravel()
            img = QtGui.QImage(self._gl_buffer, im.shape[1], im.shape[0],
                               QtGui.QImage.Format_RGB32)
            # Paint the image
            painter = QtGui.QPainter()
            painter.begin(self)
            rect = QtCore.QRect(0, 0, self.width(), self.height())
            painter.drawImage(rect, img)
            painter.end()

    def paintEngine(self):
        if IS_LINUX and not IS_RPI:
            # For now we are drawing a screenshot
            return QWidget.paintEngine(self)
        else:
            return None  # Disable Qt's native drawing system


class CanvasBackendDesktop(QtBaseCanvasBackend, QGLWidget):

    def _init_specific(self, p, kwargs):

        # Deal with config
        glformat = _set_config(p.context.config)
        glformat.setSwapInterval(1 if p.vsync else 0)
        # Deal with context
        widget = kwargs.pop('shareWidget', None) or self
        p.context.shared.add_ref('qt', widget)
        if p.context.shared.ref is widget:
            if widget is self:
                widget = None  # QGLWidget does not accept self ;)
        else:
            widget = p.context.shared.ref
            if 'shareWidget' in kwargs:
                raise RuntimeError('Cannot use vispy to share context and '
                                   'use built-in shareWidget.')

        if p.always_on_top or not p.decorate:
            hint = 0
            if PYQT6_API:
                hint |= 0 if p.decorate else QtCore.Qt.WindowType.FramelessWindowHint
                hint |= QtCore.Qt.WindowType.WindowStaysOnTopHint if p.always_on_top else 0
            else:
                hint |= 0 if p.decorate else QtCore.Qt.FramelessWindowHint
                hint |= QtCore.Qt.WindowStaysOnTopHint if p.always_on_top else 0
        else:
            if PYQT6_API:
                hint = QtCore.Qt.WindowType.Widget  # can also be a window type
            else:
                hint = QtCore.Qt.Widget  # can also be a window type
        if QT5_NEW_API or PYSIDE6_API or PYQT6_API:
            # Qt5 >= 5.4.0 - sharing is automatic
            QGLWidget.__init__(self, p.parent, hint)

            # Need to create an offscreen surface so we can get GL parameters
            # without opening/showing the Widget. PyQt5 >= 5.4 will create the
            # valid context later when the widget is shown.
            self._secondary_context = QtGui.QOpenGLContext()
            self._secondary_context.setShareContext(self.context())
            self._secondary_context.setFormat(glformat)
            self._secondary_context.create()

            self._surface = QtGui.QOffscreenSurface()
            self._surface.setFormat(glformat)
            self._surface.create()
            self._secondary_context.makeCurrent(self._surface)
        else:
            # Qt4 and Qt5 < 5.4.0 - sharing is explicitly requested
            QGLWidget.__init__(self, p.parent, widget, hint)
            # unused with this API
            self._secondary_context = None
            self._surface = None

        self.setFormat(glformat)
        self._initialized = True
        if not QT5_NEW_API and not PYSIDE6_API and not PYQT6_API and not self.isValid():
            # On Qt5 >= 5.4.0, isValid is only true once the widget is shown
            raise RuntimeError('context could not be created')
        if not QT5_NEW_API and not PYSIDE6_API and not PYQT6_API:
            # to make consistent with other backends
            self.setAutoBufferSwap(False)
        if PYQT6_API:
            self.setFocusPolicy(QtCore.Qt.FocusPolicy.WheelFocus)
        else:
            self.setFocusPolicy(QtCore.Qt.WheelFocus)

    def _vispy_close(self):
        # Force the window or widget to shut down
        self.close()
        self.doneCurrent()
        if not QT5_NEW_API and not PYSIDE6_API and not PYQT6_API:
            self.context().reset()
        if self._vispy_canvas is not None:
            self._vispy_canvas.app.process_events()
            self._vispy_canvas.app.process_events()

    def _vispy_set_current(self):
        if self._vispy_canvas is None:
            return  # todo: can we get rid of this now?
        if self.isValid():
            self.makeCurrent()

    def _vispy_swap_buffers(self):
        # Swap front and back buffer
        if self._vispy_canvas is None:
            return
        if QT5_NEW_API or PYSIDE6_API or PYQT6_API:
            ctx = self.context()
            ctx.swapBuffers(ctx.surface())
        else:
            self.swapBuffers()

    def _vispy_get_fb_bind_location(self):
        if QT5_NEW_API or PYSIDE6_API or PYQT6_API:
            return self.defaultFramebufferObject()
        else:
            return QtBaseCanvasBackend._vispy_get_fb_bind_location(self)

    def initializeGL(self):
        if self._vispy_canvas is None:
            return
        self._vispy_canvas.events.initialize()

    def resizeGL(self, w, h):
        if self._vispy_canvas is None:
            return
        if hasattr(self, 'devicePixelRatio'):
            # We take into account devicePixelRatio, which is non-unity on
            # e.g HiDPI displays.
            # self.devicePixelRatio() is a float and should have been in Qt5 according to the documentation
            ratio = int(self.devicePixelRatio())
            w = w * ratio
            h = h * ratio
        self._vispy_set_physical_size(w, h)
        self._vispy_canvas.events.resize(size=(self.width(), self.height()),
                                         physical_size=(w, h))

    def paintGL(self):
        if self._vispy_canvas is None:
            return
        # (0, 0, self.width(), self.height()))
        self._vispy_canvas.set_current()
        self._vispy_canvas.events.draw(region=None)

        # Clear the alpha channel with QOpenGLWidget (Qt >= 5.4), otherwise the
        # window is translucent behind non-opaque objects.
        # Reference:  MRtrix3/mrtrix3#266
        if QT5_NEW_API or PYSIDE6_API or PYQT6_API:
            context = self._vispy_canvas.context
            context.set_color_mask(False, False, False, True)
            context.clear(color=True, depth=False, stencil=False)
            context.set_color_mask(True, True, True, True)
            context.flush()


# Select CanvasBackend
if USE_EGL:
    CanvasBackend = CanvasBackendEgl
else:
    CanvasBackend = CanvasBackendDesktop


# ------------------------------------------------------------------- timer ---

class TimerBackend(BaseTimerBackend, QtCore.QTimer):

    def __init__(self, vispy_timer):
        # Make sure there is an app
        app = ApplicationBackend()
        app._vispy_get_native_app()
        # Init
        BaseTimerBackend.__init__(self, vispy_timer)
        QtCore.QTimer.__init__(self)
        self.timeout.connect(self._vispy_timeout)

    def _vispy_start(self, interval):
        self.start(interval * 1000.)

    def _vispy_stop(self):
        self.stop()

    def _vispy_timeout(self):
        self._vispy_timer._timeout()<|MERGE_RESOLUTION|>--- conflicted
+++ resolved
@@ -15,11 +15,7 @@
 version for both backends using the same code.
 
 Note that it is strongly discouraged to use the
-<<<<<<< HEAD
-PySide/PyQt4/PySide2/PyQt5/PyQt6/PySide6 backends simultaneously. It is
-=======
 PySide/PyQt4/PySide2/PyQt5/PySide6 backends simultaneously. It is
->>>>>>> af243989
 known to cause unpredictable behavior and segfaults.
 """
 
@@ -58,7 +54,7 @@
 
 def _check_imports(lib):
     # Make sure no conflicting libraries have been imported.
-    libs = ['PyQt4', 'PyQt5', 'PyQt6', 'PySide', 'PySide2', 'PySide6']
+    libs = ['PyQt4', 'PyQt5', 'PySide', 'PySide2', 'PySide6']
     libs.remove(lib)
     for lib2 in libs:
         lib2 += '.QtCore'
@@ -70,8 +66,7 @@
 # via _pyside or _pyqt4 or _pyqt5
 QGLWidget = object
 QT5_NEW_API = False
-PYSIDE6_API = False
-PYQT6_API = False
+QT6_NEW_API = False
 if qt_lib == 'pyqt4':
     _check_imports('PyQt4')
     if not USE_EGL:
@@ -89,18 +84,6 @@
         else:
             from PyQt5.QtOpenGL import QGLWidget, QGLFormat
     from PyQt5 import QtGui, QtCore, QtWidgets, QtTest
-    QWidget, QApplication = QtWidgets.QWidget, QtWidgets.QApplication  # 
-elif qt_lib == 'pyqt6':
-    _check_imports('PyQt6')
-    if not USE_EGL:
-        from PyQt6.QtCore import QT_VERSION_STR
-        if LooseVersion(QT_VERSION_STR) >= '6.0.0':
-            from PyQt6.QtOpenGLWidgets import QOpenGLWidget as QGLWidget
-            from PyQt6.QtGui import QSurfaceFormat as QGLFormat
-            PYQT6_API = True
-        else:
-            from PyQt6.QtOpenGL import QGLWidget, QGLFormat
-    from PyQt6 import QtGui, QtCore, QtWidgets, QtTest
     QWidget, QApplication = QtWidgets.QWidget, QtWidgets.QApplication  # Compat
 elif qt_lib == 'pyside6':
     _check_imports('PySide6')
@@ -109,7 +92,7 @@
         if LooseVersion(QT_VERSION_STR) >= '6.0.0':
             from PySide6.QtOpenGLWidgets import QOpenGLWidget as QGLWidget
             from PySide6.QtGui import QSurfaceFormat as QGLFormat
-            PYSIDE6_API = True
+            QT6_NEW_API = True
         else:
             from PySide6.QtOpenGL import QGLWidget, QGLFormat
     from PySide6 import QtGui, QtCore, QtWidgets, QtTest
@@ -142,99 +125,47 @@
 #   Shift  50, 62
 #   Ctrl   37, 105
 #   Alt    64, 108
-if qt_lib == 'pyqt6':
-    KEYMAP = {
-        QtCore.Qt.Key.Key_Shift: keys.SHIFT,
-        QtCore.Qt.Key.Key_Control: keys.CONTROL,
-        QtCore.Qt.Key.Key_Alt: keys.ALT,
-        QtCore.Qt.Key.Key_AltGr: keys.ALT,
-        QtCore.Qt.Key.Key_Meta: keys.META,
-
-        QtCore.Qt.Key.Key_Left: keys.LEFT,
-        QtCore.Qt.Key.Key_Up: keys.UP,
-        QtCore.Qt.Key.Key_Right: keys.RIGHT,
-        QtCore.Qt.Key.Key_Down: keys.DOWN,
-        QtCore.Qt.Key.Key_PageUp: keys.PAGEUP,
-        QtCore.Qt.Key.Key_PageDown: keys.PAGEDOWN,
-
-        QtCore.Qt.Key.Key_Insert: keys.INSERT,
-        QtCore.Qt.Key.Key_Delete: keys.DELETE,
-        QtCore.Qt.Key.Key_Home: keys.HOME,
-        QtCore.Qt.Key.Key_End: keys.END,
-
-        QtCore.Qt.Key.Key_Escape: keys.ESCAPE,
-        QtCore.Qt.Key.Key_Backspace: keys.BACKSPACE,
-
-        QtCore.Qt.Key.Key_F1: keys.F1,
-        QtCore.Qt.Key.Key_F2: keys.F2,
-        QtCore.Qt.Key.Key_F3: keys.F3,
-        QtCore.Qt.Key.Key_F4: keys.F4,
-        QtCore.Qt.Key.Key_F5: keys.F5,
-        QtCore.Qt.Key.Key_F6: keys.F6,
-        QtCore.Qt.Key.Key_F7: keys.F7,
-        QtCore.Qt.Key.Key_F8: keys.F8,
-        QtCore.Qt.Key.Key_F9: keys.F9,
-        QtCore.Qt.Key.Key_F10: keys.F10,
-        QtCore.Qt.Key.Key_F11: keys.F11,
-        QtCore.Qt.Key.Key_F12: keys.F12,
-
-        QtCore.Qt.Key.Key_Space: keys.SPACE,
-        QtCore.Qt.Key.Key_Enter: keys.ENTER,
-        QtCore.Qt.Key.Key_Return: keys.ENTER,
-        QtCore.Qt.Key.Key_Tab: keys.TAB,
-    }
-else:
-    KEYMAP = {
-        QtCore.Qt.Key_Shift: keys.SHIFT,
-        QtCore.Qt.Key_Control: keys.CONTROL,
-        QtCore.Qt.Key_Alt: keys.ALT,
-        QtCore.Qt.Key_AltGr: keys.ALT,
-        QtCore.Qt.Key_Meta: keys.META,
-
-        QtCore.Qt.Key_Left: keys.LEFT,
-        QtCore.Qt.Key_Up: keys.UP,
-        QtCore.Qt.Key_Right: keys.RIGHT,
-        QtCore.Qt.Key_Down: keys.DOWN,
-        QtCore.Qt.Key_PageUp: keys.PAGEUP,
-        QtCore.Qt.Key_PageDown: keys.PAGEDOWN,
-
-        QtCore.Qt.Key_Insert: keys.INSERT,
-        QtCore.Qt.Key_Delete: keys.DELETE,
-        QtCore.Qt.Key_Home: keys.HOME,
-        QtCore.Qt.Key_End: keys.END,
-
-        QtCore.Qt.Key_Escape: keys.ESCAPE,
-        QtCore.Qt.Key_Backspace: keys.BACKSPACE,
-
-        QtCore.Qt.Key_F1: keys.F1,
-        QtCore.Qt.Key_F2: keys.F2,
-        QtCore.Qt.Key_F3: keys.F3,
-        QtCore.Qt.Key_F4: keys.F4,
-        QtCore.Qt.Key_F5: keys.F5,
-        QtCore.Qt.Key_F6: keys.F6,
-        QtCore.Qt.Key_F7: keys.F7,
-        QtCore.Qt.Key_F8: keys.F8,
-        QtCore.Qt.Key_F9: keys.F9,
-        QtCore.Qt.Key_F10: keys.F10,
-        QtCore.Qt.Key_F11: keys.F11,
-        QtCore.Qt.Key_F12: keys.F12,
-
-        QtCore.Qt.Key_Space: keys.SPACE,
-        QtCore.Qt.Key_Enter: keys.ENTER,
-        QtCore.Qt.Key_Return: keys.ENTER,
-        QtCore.Qt.Key_Tab: keys.TAB,
-    }
-if PYQT6_API:
-    BUTTONMAP = {
-        QtCore.Qt.MouseButton.NoButton: 0,
-        QtCore.Qt.MouseButton.LeftButton: 1,
-        QtCore.Qt.MouseButton.RightButton: 2,
-        QtCore.Qt.MouseButton.MiddleButton: 3,
-        QtCore.Qt.MouseButton.BackButton: 4,
-        QtCore.Qt.MouseButton.ForwardButton: 5
-    }
-else:
-    BUTTONMAP = {0: 0, 1: 1, 2: 2, 4: 3, 8: 4, 16: 5}
+KEYMAP = {
+    QtCore.Qt.Key_Shift: keys.SHIFT,
+    QtCore.Qt.Key_Control: keys.CONTROL,
+    QtCore.Qt.Key_Alt: keys.ALT,
+    QtCore.Qt.Key_AltGr: keys.ALT,
+    QtCore.Qt.Key_Meta: keys.META,
+
+    QtCore.Qt.Key_Left: keys.LEFT,
+    QtCore.Qt.Key_Up: keys.UP,
+    QtCore.Qt.Key_Right: keys.RIGHT,
+    QtCore.Qt.Key_Down: keys.DOWN,
+    QtCore.Qt.Key_PageUp: keys.PAGEUP,
+    QtCore.Qt.Key_PageDown: keys.PAGEDOWN,
+
+    QtCore.Qt.Key_Insert: keys.INSERT,
+    QtCore.Qt.Key_Delete: keys.DELETE,
+    QtCore.Qt.Key_Home: keys.HOME,
+    QtCore.Qt.Key_End: keys.END,
+
+    QtCore.Qt.Key_Escape: keys.ESCAPE,
+    QtCore.Qt.Key_Backspace: keys.BACKSPACE,
+
+    QtCore.Qt.Key_F1: keys.F1,
+    QtCore.Qt.Key_F2: keys.F2,
+    QtCore.Qt.Key_F3: keys.F3,
+    QtCore.Qt.Key_F4: keys.F4,
+    QtCore.Qt.Key_F5: keys.F5,
+    QtCore.Qt.Key_F6: keys.F6,
+    QtCore.Qt.Key_F7: keys.F7,
+    QtCore.Qt.Key_F8: keys.F8,
+    QtCore.Qt.Key_F9: keys.F9,
+    QtCore.Qt.Key_F10: keys.F10,
+    QtCore.Qt.Key_F11: keys.F11,
+    QtCore.Qt.Key_F12: keys.F12,
+
+    QtCore.Qt.Key_Space: keys.SPACE,
+    QtCore.Qt.Key_Enter: keys.ENTER,
+    QtCore.Qt.Key_Return: keys.ENTER,
+    QtCore.Qt.Key_Tab: keys.TAB,
+}
+BUTTONMAP = {0: 0, 1: 1, 2: 2, 4: 3, 8: 4, 16: 5}
 
 
 # Properly log Qt messages
@@ -242,7 +173,7 @@
 
     if qt_lib in ("pyqt4", "pyside"):
         msg_type, msg = args
-    elif qt_lib in ("pyqt5", "pyqt6", "pyside2", "pyside6"):  # Is this correct for pyside2?
+    elif qt_lib in ("pyqt5", "pyside2", "pyside6"):  # Is this correct for pyside2?
         msg_type, context, msg = args
     elif qt_lib:
         raise RuntimeError("Invalid value for qt_lib %r." % qt_lib)
@@ -275,13 +206,13 @@
 
     """
     forced_env_var = os.getenv('VISPY_PYQT5_SHARE_CONTEXT', 'false').lower() == 'true'
-    return not (QT5_NEW_API or PYSIDE6_API or PYQT6_API) or forced_env_var
+    return not (QT5_NEW_API or QT6_NEW_API) or forced_env_var
 
 
 try:
     QtCore.qInstallMsgHandler(message_handler)
 except AttributeError:
-    QtCore.qInstallMessageHandler(message_handler)  # PyQt5, PyQt6
+    QtCore.qInstallMessageHandler(message_handler)  # PyQt5
 
 
 # -------------------------------------------------------------- capability ---
@@ -311,13 +242,10 @@
     glformat.setGreenBufferSize(c['green_size'])
     glformat.setBlueBufferSize(c['blue_size'])
     glformat.setAlphaBufferSize(c['alpha_size'])
-    if QT5_NEW_API or PYSIDE6_API:
+    if QT5_NEW_API or QT6_NEW_API:
         # Qt5 >= 5.4.0 - below options automatically enabled if nonzero.
         glformat.setSwapBehavior(glformat.DoubleBuffer if c['double_buffer']
                                  else glformat.SingleBuffer)
-    elif PYQT6_API:
-        glformat.setSwapBehavior(
-            glformat.SwapBehavior.DoubleBuffer if c['double_buffer'] else glformat.SwapBehavior.SingleBuffer)
     else:
         # Qt4 and Qt5 < 5.4.0 - buffers must be explicitly requested.
         glformat.setAccum(False)
@@ -341,11 +269,9 @@
     def __init__(self):
         BaseApplicationBackend.__init__(self)
         # sharing is currently buggy and causes segmentation faults for tests with PyQt 5.6
-        if (QT5_NEW_API or PYSIDE6_API) and use_shared_contexts():
+        if (QT5_NEW_API or QT6_NEW_API) and use_shared_contexts():
             # For Qt5 >= 5.4.0 - Enable sharing of context between windows.
             QApplication.setAttribute(QtCore.Qt.AA_ShareOpenGLContexts, True)
-        elif PYQT6_API and use_shared_contexts():
-            QApplication.setAttribute(QtCore.Qt.ApplicationAttribute.AA_ShareOpenGLContexts, True)
 
     def _vispy_get_backend_name(self):
         name = QtCore.__name__.split('.')[0]
@@ -446,12 +372,8 @@
         # problems on Ubuntu computers with touchscreen.
         # See https://github.com/vispy/vispy/pull/1143
         if sys.platform == 'darwin':
-            if PYQT6_API:
-                self.setAttribute(QtCore.Qt.WidgetAttribute.WA_AcceptTouchEvents)
-                self.grabGesture(QtCore.Qt.GestureType.PinchGesture)
-            else:
-                self.setAttribute(QtCore.Qt.WA_AcceptTouchEvents)
-                self.grabGesture(QtCore.Qt.PinchGesture)
+            self.setAttribute(QtCore.Qt.WA_AcceptTouchEvents)
+            self.grabGesture(QtCore.Qt.PinchGesture)
 
     def screen_changed(self, new_screen):
         """Window moved from one display to another, resize canvas.
@@ -530,14 +452,9 @@
     def mousePressEvent(self, ev):
         if self._vispy_canvas is None:
             return
-        if hasattr(ev, 'pos'):
-            posx, posy = ev.pos().x(), ev.pos().y()
-        else:
-            # Compatibility for PySide6 / PyQt6
-            posx, posy = ev.position().x(), ev.position().y()
         self._vispy_mouse_press(
             native=ev,
-            pos=(posx, posy),
+            pos=(ev.pos().x(), ev.pos().y()),
             button=BUTTONMAP.get(ev.button(), 0),
             modifiers=self._modifiers(ev),
         )
@@ -545,14 +462,9 @@
     def mouseReleaseEvent(self, ev):
         if self._vispy_canvas is None:
             return
-        if hasattr(ev, 'pos'):
-            posx, posy = ev.pos().x(), ev.pos().y()
-        else:
-            # Compatibility for PySide6 / PyQt6
-            posx, posy = ev.position().x(), ev.position().y()
         self._vispy_mouse_release(
             native=ev,
-            pos=(posx, posy),
+            pos=(ev.pos().x(), ev.pos().y()),
             button=BUTTONMAP[ev.button()],
             modifiers=self._modifiers(ev),
         )
@@ -560,14 +472,9 @@
     def mouseDoubleClickEvent(self, ev):
         if self._vispy_canvas is None:
             return
-        if hasattr(ev, 'pos'):
-            posx, posy = ev.pos().x(), ev.pos().y()
-        else:
-            # Compatibility for PySide6 / PyQt6
-            posx, posy = ev.position().x(), ev.position().y()
         self._vispy_mouse_double_click(
             native=ev,
-            pos=(posx, posy),
+            pos=(ev.pos().x(), ev.pos().y()),
             button=BUTTONMAP.get(ev.button(), 0),
             modifiers=self._modifiers(ev),
         )
@@ -575,14 +482,9 @@
     def mouseMoveEvent(self, ev):
         if self._vispy_canvas is None:
             return
-        if hasattr(ev, 'pos'):
-            posx, posy = ev.pos().x(), ev.pos().y()
-        else:
-            # Compatibility for PySide6 / PyQt6
-            posx, posy = ev.position().x(), ev.position().y()
         self._vispy_mouse_move(
             native=ev,
-            pos=(posx, posy),
+            pos=(ev.pos().x(), ev.pos().y()),
             modifiers=self._modifiers(ev),
         )
 
@@ -597,13 +499,13 @@
             else:
                 deltay = ev.delta() / 120.0
         else:
-            # PyQt5 / PyQt6
+            # PyQt5
             delta = ev.angleDelta()
             deltax, deltay = delta.x() / 120.0, delta.y() / 120.0
         if hasattr(ev, 'pos'):
             posx, posy = ev.pos().x(), ev.pos().y()
         else:
-            # Compatibility for PySide6 / PyQt6
+            # Compatibility for PySide6
             posx, posy = ev.position().x(), ev.position().y()
         # Emit event
         self._vispy_canvas.events.mouse_wheel(
@@ -622,26 +524,13 @@
     def event(self, ev):
         out = super(QtBaseCanvasBackend, self).event(ev)
         t = ev.type()
-        if PYQT6_API:
-            touch_begin = QtCore.QEvent.Type.TouchBegin
-            touch_end = QtCore.QEvent.Type.TouchEnd
-            touch_update = QtCore.QEvent.Type.TouchUpdate
-            gesture = QtCore.QEvent.Type.Gesture
-            pinch_gesture = QtCore.Qt.GestureType.PinchGesture
-        else:
-            touch_begin = QtCore.QEvent.TouchBegin
-            touch_end = QtCore.QEvent.TouchEnd
-            touch_update = QtCore.QEvent.TouchUpdate
-            gesture = QtCore.QEvent.Gesture
-            pinch_gesture = QtCore.Qt.PinchGesture
-
         # Two-finger pinch.
-        if t == touch_begin:
+        if (t == QtCore.QEvent.TouchBegin):
             self._vispy_canvas.events.touch(type='begin')
-        if t == touch_end:
+        if (t == QtCore.QEvent.TouchEnd):
             self._vispy_canvas.events.touch(type='end')
-        if t == gesture:
-            gesture = ev.gesture(pinch_gesture)
+        if (t == QtCore.QEvent.Gesture):
+            gesture = ev.gesture(QtCore.Qt.PinchGesture)
             if gesture:
                 (x, y) = _get_qpoint_pos(gesture.centerPoint())
                 scale = gesture.scaleFactor()
@@ -658,7 +547,7 @@
                     total_scale_factor=gesture.totalScaleFactor(),
                 )
         # General touch event.
-        elif t == touch_update:
+        elif (t == QtCore.QEvent.TouchUpdate):
             points = ev.touchPoints()
             # These variables are lists of (x, y) coordinates.
             pos = [_get_qpoint_pos(p.pos()) for p in points]
@@ -685,20 +574,12 @@
         # Convert the QT modifier state into a tuple of active modifier keys.
         mod = ()
         qtmod = event.modifiers()
-        if PYQT6_API:
-            for q, v in ([QtCore.Qt.KeyboardModifier.ShiftModifier, keys.SHIFT],
-                         [QtCore.Qt.KeyboardModifier.ControlModifier, keys.CONTROL],
-                         [QtCore.Qt.KeyboardModifier.AltModifier, keys.ALT],
-                         [QtCore.Qt.KeyboardModifier.MetaModifier, keys.META]):
-                if q & qtmod:
-                    mod += (v,)
-        else:
-            for q, v in ([QtCore.Qt.ShiftModifier, keys.SHIFT],
-                         [QtCore.Qt.ControlModifier, keys.CONTROL],
-                         [QtCore.Qt.AltModifier, keys.ALT],
-                         [QtCore.Qt.MetaModifier, keys.META]):
-                if q & qtmod:
-                    mod += (v,)
+        for q, v in ([QtCore.Qt.ShiftModifier, keys.SHIFT],
+                     [QtCore.Qt.ControlModifier, keys.CONTROL],
+                     [QtCore.Qt.AltModifier, keys.ALT],
+                     [QtCore.Qt.MetaModifier, keys.META]):
+            if q & qtmod:
+                mod += (v,)
         return mod
 
 
@@ -741,33 +622,18 @@
         # Init widget
         if p.always_on_top or not p.decorate:
             hint = 0
-            if PYQT6_API:
-                hint |= 0 if p.decorate else QtCore.Qt.WindowType.FramelessWindowHint
-                hint |= QtCore.Qt.WindowType.WindowStaysOnTopHint if p.always_on_top else 0
-            else:
-                hint |= 0 if p.decorate else QtCore.Qt.FramelessWindowHint
-                hint |= QtCore.Qt.WindowStaysOnTopHint if p.always_on_top else 0
-        else:
-            if PYQT6_API:
-                hint = QtCore.Qt.WindowType.Widget  # can also be a window type
-            else:
-                hint = QtCore.Qt.Widget  # can also be a window type
-
+            hint |= 0 if p.decorate else QtCore.Qt.FramelessWindowHint
+            hint |= QtCore.Qt.WindowStaysOnTopHint if p.always_on_top else 0
+        else:
+            hint = QtCore.Qt.Widget  # can also be a window type
         QWidget.__init__(self, p.parent, hint)
 
         if 0:  # IS_LINUX or IS_RPI:
             self.setAutoFillBackground(False)
-            if PYQT6_API:
-                self.setAttribute(QtCore.Qt.WidgetAttribute.WA_NoSystemBackground, True)
-                self.setAttribute(QtCore.Qt.WidgetAttribute.WA_OpaquePaintEvent, True)
-            else:
-                self.setAttribute(QtCore.Qt.WA_NoSystemBackground, True)
-                self.setAttribute(QtCore.Qt.WA_OpaquePaintEvent, True)
+            self.setAttribute(QtCore.Qt.WA_NoSystemBackground, True)
+            self.setAttribute(QtCore.Qt.WA_OpaquePaintEvent, True)
         elif IS_WIN:
-            if PYQT6_API:
-                self.setAttribute(QtCore.Qt.WidgetAttribute.WA_PaintOnScreen, True)
-            else:
-                self.setAttribute(QtCore.Qt.WA_PaintOnScreen, True)
+            self.setAttribute(QtCore.Qt.WA_PaintOnScreen, True)
             self.setAutoFillBackground(False)
 
         # Init surface
@@ -883,18 +749,11 @@
 
         if p.always_on_top or not p.decorate:
             hint = 0
-            if PYQT6_API:
-                hint |= 0 if p.decorate else QtCore.Qt.WindowType.FramelessWindowHint
-                hint |= QtCore.Qt.WindowType.WindowStaysOnTopHint if p.always_on_top else 0
-            else:
-                hint |= 0 if p.decorate else QtCore.Qt.FramelessWindowHint
-                hint |= QtCore.Qt.WindowStaysOnTopHint if p.always_on_top else 0
-        else:
-            if PYQT6_API:
-                hint = QtCore.Qt.WindowType.Widget  # can also be a window type
-            else:
-                hint = QtCore.Qt.Widget  # can also be a window type
-        if QT5_NEW_API or PYSIDE6_API or PYQT6_API:
+            hint |= 0 if p.decorate else QtCore.Qt.FramelessWindowHint
+            hint |= QtCore.Qt.WindowStaysOnTopHint if p.always_on_top else 0
+        else:
+            hint = QtCore.Qt.Widget  # can also be a window type
+        if QT5_NEW_API or QT6_NEW_API:
             # Qt5 >= 5.4.0 - sharing is automatic
             QGLWidget.__init__(self, p.parent, hint)
 
@@ -919,22 +778,19 @@
 
         self.setFormat(glformat)
         self._initialized = True
-        if not QT5_NEW_API and not PYSIDE6_API and not PYQT6_API and not self.isValid():
+        if not QT5_NEW_API and not QT6_NEW_API and not self.isValid():
             # On Qt5 >= 5.4.0, isValid is only true once the widget is shown
             raise RuntimeError('context could not be created')
-        if not QT5_NEW_API and not PYSIDE6_API and not PYQT6_API:
+        if not QT5_NEW_API and not QT6_NEW_API:
             # to make consistent with other backends
             self.setAutoBufferSwap(False)
-        if PYQT6_API:
-            self.setFocusPolicy(QtCore.Qt.FocusPolicy.WheelFocus)
-        else:
-            self.setFocusPolicy(QtCore.Qt.WheelFocus)
+        self.setFocusPolicy(QtCore.Qt.WheelFocus)
 
     def _vispy_close(self):
         # Force the window or widget to shut down
         self.close()
         self.doneCurrent()
-        if not QT5_NEW_API and not PYSIDE6_API and not PYQT6_API:
+        if not QT5_NEW_API and not QT6_NEW_API:
             self.context().reset()
         if self._vispy_canvas is not None:
             self._vispy_canvas.app.process_events()
@@ -950,14 +806,14 @@
         # Swap front and back buffer
         if self._vispy_canvas is None:
             return
-        if QT5_NEW_API or PYSIDE6_API or PYQT6_API:
+        if QT5_NEW_API or QT6_NEW_API:
             ctx = self.context()
             ctx.swapBuffers(ctx.surface())
         else:
             self.swapBuffers()
 
     def _vispy_get_fb_bind_location(self):
-        if QT5_NEW_API or PYSIDE6_API or PYQT6_API:
+        if QT5_NEW_API or QT6_NEW_API:
             return self.defaultFramebufferObject()
         else:
             return QtBaseCanvasBackend._vispy_get_fb_bind_location(self)
@@ -991,7 +847,7 @@
         # Clear the alpha channel with QOpenGLWidget (Qt >= 5.4), otherwise the
         # window is translucent behind non-opaque objects.
         # Reference:  MRtrix3/mrtrix3#266
-        if QT5_NEW_API or PYSIDE6_API or PYQT6_API:
+        if QT5_NEW_API or QT6_NEW_API:
             context = self._vispy_canvas.context
             context.set_color_mask(False, False, False, True)
             context.clear(color=True, depth=False, stencil=False)
