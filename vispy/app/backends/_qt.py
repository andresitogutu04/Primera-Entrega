--- conflicted
+++ resolved
@@ -15,11 +15,7 @@
 version for both backends using the same code.
 
 Note that it is strongly discouraged to use the
-<<<<<<< HEAD
-PySide/PyQt4/PySide2/PyQt5/PyQt6/PySide6 backends simultaneously. It is
-=======
 PySide/PyQt4/PySide2/PyQt5/PySide6 backends simultaneously. It is
->>>>>>> 9ee6f737
 known to cause unpredictable behavior and segfaults.
 """
 
