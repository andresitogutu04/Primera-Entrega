# -*- coding: utf-8 -*-
# Copyright (c) Vispy Development Team. All Rights Reserved.
# Distributed under the (new) BSD License. See LICENSE.txt for more info.

"""
About this technique
--------------------

In Python, we define the six faces of a cuboid to draw, as well as
texture cooridnates corresponding with the vertices of the cuboid. 
The back faces of the cuboid are drawn (and front faces are culled)
because only the back faces are visible when the camera is inside the 
volume.

In the vertex shader, we intersect the view ray with the near and far 
clipping planes. In the fragment shader, we use these two points to
compute the ray direction and then compute the position of the front
cuboid surface (or near clipping plane) along the view ray.

Next we calculate the number of steps to walk from the front surface
to the back surface and iterate over these positions in a for-loop.
At each iteration, the fragment color or other voxel information is 
updated depending on the selected rendering method.

It is important for the texture interpolation is 'linear' for most volumes,
since with 'nearest' the result can look very ugly; however for volumes with
discrete data 'nearest' is sometimes appropriate. The wrapping should be
clamp_to_edge to avoid artifacts when the ray takes a small step outside the
volume.

The ray direction is established by mapping the vertex to the document
coordinate frame, adjusting z to +/-1, and mapping the coordinate back.
The ray is expressed in coordinates local to the volume (i.e. texture
coordinates).

"""
import numpy as np
from numpy.typing import ArrayLike

from . import Visual
from .shaders import Function
from ..color import get_colormap
from ..gloo import Texture3D, TextureEmulated3D, VertexBuffer, IndexBuffer


# todo: implement more render methods (port from visvis)
# todo: allow anisotropic data
# todo: what to do about lighting? ambi/diffuse/spec/shinynes on each visual?

# Vertex shader
VERT_SHADER = """
attribute vec3 a_position;
// attribute vec3 a_texcoord;
uniform vec3 u_shape;

// varying vec3 v_texcoord;
varying vec3 v_position;
varying vec4 v_nearpos;
varying vec4 v_farpos;

void main() {
    // v_texcoord = a_texcoord;
    v_position = a_position;
    
    // Project local vertex coordinate to camera position. Then do a step
    // backward (in cam coords) and project back. Voila, we get our ray vector.
    vec4 pos_in_cam = $viewtransformf(vec4(v_position, 1));

    // intersection of ray and near clipping plane (z = -1 in clip coords)
    pos_in_cam.z = -pos_in_cam.w;
    v_nearpos = $viewtransformi(pos_in_cam);
    
    // intersection of ray and far clipping plane (z = +1 in clip coords)
    pos_in_cam.z = pos_in_cam.w;
    v_farpos = $viewtransformi(pos_in_cam);
    
    gl_Position = $transform(vec4(v_position, 1.0));
}
"""  # noqa

# Fragment shader
FRAG_SHADER = """
// uniforms
uniform $sampler_type u_volumetex;
uniform vec3 u_shape;
uniform vec2 clim;
uniform float gamma;
uniform float u_threshold;
uniform float u_attenuation;
uniform float u_relative_step_size;

//varyings
// varying vec3 v_texcoord;
varying vec3 v_position;
varying vec4 v_nearpos;
varying vec4 v_farpos;

// uniforms for lighting. Hard coded until we figure out how to do lights
const vec4 u_ambient = vec4(0.2, 0.2, 0.2, 1.0);
const vec4 u_diffuse = vec4(0.8, 0.2, 0.2, 1.0);
const vec4 u_specular = vec4(1.0, 1.0, 1.0, 1.0);
const float u_shininess = 40.0;

// uniforms for plane definition.
// defined in data coordinates.
uniform vec3 u_plane_normal;
uniform vec3 u_plane_position;
uniform float u_plane_thickness;

//varying vec3 lightDirs[1];

// global holding view direction in local coordinates
vec3 view_ray;

float rand(vec2 co)
{{
    // Create a pseudo-random number between 0 and 1.
    // http://stackoverflow.com/questions/4200224
    return fract(sin(dot(co.xy ,vec2(12.9898, 78.233))) * 43758.5453);
}}

float colorToVal(vec4 color1)
{{
    return color1.g; // todo: why did I have this abstraction in visvis?
}}

vec4 applyColormap(float data) {{
    if (clim.x < clim.y) {{
        data = clamp(data, clim.x, clim.y);
    }} else {{
        data = clamp(data, clim.y, clim.x);
    }}

    data = (data - clim.x) / (clim.y - clim.x);
    return $cmap(pow(data, gamma));
}}


vec4 calculateColor(vec4 betterColor, vec3 loc, vec3 step)
{{   
    // Calculate color by incorporating lighting
    vec4 color1;
    vec4 color2;
    
    // View direction
    vec3 V = normalize(view_ray);
    
    // calculate normal vector from gradient
    vec3 N; // normal
    color1 = $sample( u_volumetex, loc+vec3(-step[0],0.0,0.0) );
    color2 = $sample( u_volumetex, loc+vec3(step[0],0.0,0.0) );
    N[0] = colorToVal(color1) - colorToVal(color2);
    betterColor = max(max(color1, color2),betterColor);
    color1 = $sample( u_volumetex, loc+vec3(0.0,-step[1],0.0) );
    color2 = $sample( u_volumetex, loc+vec3(0.0,step[1],0.0) );
    N[1] = colorToVal(color1) - colorToVal(color2);
    betterColor = max(max(color1, color2),betterColor);
    color1 = $sample( u_volumetex, loc+vec3(0.0,0.0,-step[2]) );
    color2 = $sample( u_volumetex, loc+vec3(0.0,0.0,step[2]) );
    N[2] = colorToVal(color1) - colorToVal(color2);
    betterColor = max(max(color1, color2),betterColor);
    float gm = length(N); // gradient magnitude
    N = normalize(N);
    
    // Flip normal so it points towards viewer
    float Nselect = float(dot(N,V) > 0.0);
    N = (2.0*Nselect - 1.0) * N;  // ==  Nselect * N - (1.0-Nselect)*N;
    
    // Get color of the texture (albeido)
    color1 = betterColor;
    color2 = color1;
    // todo: parametrise color1_to_color2
    
    // Init colors
    vec4 ambient_color = vec4(0.0, 0.0, 0.0, 0.0);
    vec4 diffuse_color = vec4(0.0, 0.0, 0.0, 0.0);
    vec4 specular_color = vec4(0.0, 0.0, 0.0, 0.0);
    vec4 final_color;
    
    // todo: allow multiple light, define lights on viewvox or subscene
    int nlights = 1; 
    for (int i=0; i<nlights; i++)
    {{ 
        // Get light direction (make sure to prevent zero devision)
        vec3 L = normalize(view_ray);  //lightDirs[i]; 
        float lightEnabled = float( length(L) > 0.0 );
        L = normalize(L+(1.0-lightEnabled));
        
        // Calculate lighting properties
        float lambertTerm = clamp( dot(N,L), 0.0, 1.0 );
        vec3 H = normalize(L+V); // Halfway vector
        float specularTerm = pow( max(dot(H,N),0.0), u_shininess);
        
        // Calculate mask
        float mask1 = lightEnabled;
        
        // Calculate colors
        ambient_color +=  mask1 * u_ambient;  // * gl_LightSource[i].ambient;
        diffuse_color +=  mask1 * lambertTerm;
        specular_color += mask1 * specularTerm * u_specular;
    }}
    
    // Calculate final color by componing different components
    final_color = color2 * ( ambient_color + diffuse_color) + specular_color;
    final_color.a = color2.a;
    
    // Done
    return final_color;
}}

vec3 intersectLinePlane(vec3 linePosition, 
                        vec3 lineVector, 
                        vec3 planePosition, 
                        vec3 planeNormal) {{
    // function to find the intersection between a line and a plane
    // line is defined by position and vector
    // plane is defined by position and normal vector
    // https://en.wikipedia.org/wiki/Line%E2%80%93plane_intersection

    // find scale factor for line vector
    float scaleFactor = dot(planePosition - linePosition, planeNormal) / 
                        dot(lineVector, planeNormal);

    // calculate intersection
    return linePosition + ( scaleFactor * lineVector );
}}

// for some reason, this has to be the last function in order for the
// filters to be inserted in the correct place...

void main() {{
    vec3 farpos = v_farpos.xyz / v_farpos.w;
    vec3 nearpos = v_nearpos.xyz / v_nearpos.w;

    // Calculate unit vector pointing in the view direction through this
    // fragment.
    view_ray = normalize(farpos.xyz - nearpos.xyz);
    
    // Set up the ray casting
    // This snippet must define three variables:
    // vec3 start_loc - the starting location of the ray in texture coordinates
    // vec3 step - the step vector in texture coordinates
    // int nsteps - 
    {raycasting_setup}

    // For testing: show the number of steps. This helps to establish
    // whether the rays are correctly oriented
    //gl_FragColor = vec4(0.0, f_nsteps / 3.0 / u_shape.x, 1.0, 1.0);
    //return;

    {before_loop}

    // This outer loop seems necessary on some systems for large
    // datasets. Ugly, but it works ...
    vec3 loc = start_loc;
    int iter = 0;
    while (iter < nsteps) {{
        for (iter=iter; iter<nsteps; iter++)
        {{
            // Get sample color
            vec4 color = $sample(u_volumetex, loc);
            float val = color.g;

            {in_loop}

            // Advance location deeper into the volume
            loc += step;
        }}
    }}

    {after_loop}

    /* Set depth value - from visvis TODO
    int iter_depth = int(maxi);
    // Calculate end position in world coordinates
    vec4 position2 = vertexPosition;
    position2.xyz += ray*shape*float(iter_depth);
    // Project to device coordinates and set fragment depth
    vec4 iproj = gl_ModelViewProjectionMatrix * position2;
    iproj.z /= iproj.w;
    gl_FragDepth = (iproj.z+1.0)/2.0;
    */
}}


"""  # noqa

RAYCASTING_SETUP_VOLUME = """
    // Compute the distance to the front surface or near clipping plane
    float distance = dot(nearpos-v_position, view_ray);
    distance = max(distance, min((-0.5 - v_position.x) / view_ray.x,
                            (u_shape.x - 0.5 - v_position.x) / view_ray.x));
    distance = max(distance, min((-0.5 - v_position.y) / view_ray.y,
                            (u_shape.y - 0.5 - v_position.y) / view_ray.y));
    distance = max(distance, min((-0.5 - v_position.z) / view_ray.z,
                            (u_shape.z - 0.5 - v_position.z) / view_ray.z));

    // Now we have the starting position on the front surface
    vec3 front = v_position + view_ray * distance;

    // Decide how many steps to take
    int nsteps = int(-distance / u_relative_step_size + 0.5);
    float f_nsteps = float(nsteps);
    if( nsteps < 1 )
        discard;

    // Get starting location and step vector in texture coordinates
    vec3 step = ((v_position - front) / u_shape) / f_nsteps;
    vec3 start_loc = front / u_shape;
"""

RAYCASTING_SETUP_PLANE = """
    // find intersection of view ray with plane in data coordinates
    vec3 intersection = intersectLinePlane(v_position.xyz, view_ray, 
                                           u_plane_position, u_plane_normal);
    // and texture coordinates
    vec3 intersection_tex = intersection / u_shape;
    
    // discard if intersection not in texture
    if (intersection_tex.x > 1.0 )
        discard;
    if (intersection_tex.y > 1.0 )
        discard;
    if (intersection_tex.z > 1.0 )
        discard;
    if (intersection_tex.x < 0.0 )
        discard;
    if (intersection_tex.y < 0.0 )
        discard;
    if (intersection_tex.z < 0.0 )
        discard;

    // Decide how many steps to take
    int nsteps = int(u_plane_thickness / u_relative_step_size + 0.5);
    float f_nsteps = float(nsteps);
    if( nsteps < 1 )
        discard;

    // Get step vector and starting location in texture coordinates
    // step vector is along plane normal
    vec3 N = normalize(u_plane_normal);
    vec3 step = N / u_shape;
    vec3 start_loc = intersection_tex - ((step * f_nsteps) / 2);
"""

MIP_SNIPPETS = dict(
    before_loop="""
        float maxval = -99999.0; // The maximum encountered value
        int maxi = 0;  // Where the maximum value was encountered
        """,
    in_loop="""
        if( val > maxval ) {
            maxval = val;
            maxi = iter;
        }
        """,
    after_loop="""
        // Refine search for max value
        loc = start_loc + step * (float(maxi) - 0.5);
        for (int i=0; i<10; i++) {
            maxval = max(maxval, $sample(u_volumetex, loc).g);
            loc += step * 0.1;
        }
        gl_FragColor = applyColormap(maxval);
        """,
)

ATTENUATED_MIP_SNIPPETS = dict(
    before_loop="""
        float maxval = -99999.0; // The maximum encountered value
        float sumval = 0.0; // The sum of the encountered values
        float scaled = 0.0; // The scaled value
        int maxi = 0;  // Where the maximum value was encountered
        vec3 maxloc = vec3(0.0);  // Location where the maximum value was encountered
        """,
    in_loop="""
        sumval = sumval + val;
        scaled = val * exp(-u_attenuation * (sumval - 1) / u_relative_step_size);
        if( scaled > maxval ) {
            maxval = scaled;
            maxi = iter;
            maxloc = loc;
        }
        """,
    after_loop="""
        gl_FragColor = applyColormap(maxval);
        """,
)
ATTENUATED_MIP_FRAG_SHADER = FRAG_SHADER.format(**ATTENUATED_MIP_SNIPPETS)


MINIP_SNIPPETS = dict(
    before_loop="""
        float minval = 99999.0; // The minimum encountered value
        int mini = 0;  // Where the minimum value was encountered
        """,
    in_loop="""
        if( val < minval ) {
            minval = val;
            mini = iter;
        }
        """,
    after_loop="""
        // Refine search for min value
        loc = start_loc + step * (float(mini) - 0.5);
        for (int i=0; i<10; i++) {
            minval = min(minval, $sample(u_volumetex, loc).g);
            loc += step * 0.1;
        }
        gl_FragColor = applyColormap(minval);
        """,
)

TRANSLUCENT_SNIPPETS = dict(
    before_loop="""
        vec4 integrated_color = vec4(0., 0., 0., 0.);
        """,
    in_loop="""
            color = applyColormap(val);
            float a1 = integrated_color.a;
            float a2 = color.a * (1 - a1);
            float alpha = max(a1 + a2, 0.001);
            
            // Doesn't work.. GLSL optimizer bug?
            //integrated_color = (integrated_color * a1 / alpha) + 
            //                   (color * a2 / alpha); 
            // This should be identical but does work correctly:
            integrated_color *= a1 / alpha;
            integrated_color += color * a2 / alpha;
            
            integrated_color.a = alpha;
            
            if( alpha > 0.99 ){
                // stop integrating if the fragment becomes opaque
                iter = nsteps;
            }
        
        """,
    after_loop="""
        gl_FragColor = integrated_color;
        """,
)

ADDITIVE_SNIPPETS = dict(
    before_loop="""
        vec4 integrated_color = vec4(0., 0., 0., 0.);
        """,
    in_loop="""
        color = applyColormap(val);
        
        integrated_color = 1.0 - (1.0 - integrated_color) * (1.0 - color);
        """,
    after_loop="""
        gl_FragColor = integrated_color;
        """,
)

ISO_SNIPPETS = dict(
    before_loop="""
        vec4 color3 = vec4(0.0);  // final color
        vec3 dstep = 1.5 / u_shape;  // step to sample derivative
        gl_FragColor = vec4(0.0);
    """,
    in_loop="""
        if (val > u_threshold-0.2) {
            // Take the last interval in smaller steps
            vec3 iloc = loc - step;
            for (int i=0; i<10; i++) {
                color = $sample(u_volumetex, iloc);
                if (color.g > u_threshold) {
                    color = calculateColor(color, iloc, dstep);
                    gl_FragColor = applyColormap(color.g);
                    iter = nsteps;
                    break;
                }
                iloc += step * 0.1;
            }
        }
        """,
    after_loop="""
        """,
)

RENDERING_MODES = ('plane', 'volume')

RENDERING_METHOD_SNIPPETS = {
    'mip': MIP_SNIPPETS,
    'minip': MINIP_SNIPPETS,
    'iso': ISO_SNIPPETS,
    'translucent': TRANSLUCENT_SNIPPETS,
    'additive': ADDITIVE_SNIPPETS
}

FRAG_DICT_VOLUME = {
    k: FRAG_SHADER.format(raycasting_setup=RAYCASTING_SETUP_VOLUME, **snippets)
    for k, snippets in RENDERING_METHOD_SNIPPETS.items()
}

<<<<<<< HEAD
FRAG_DICT_PLANE = {
    k: FRAG_SHADER.format(raycasting_setup=RAYCASTING_SETUP_PLANE, **snippets)
    for k, snippets in RENDERING_METHOD_SNIPPETS.items()
=======

AVG_SNIPPETS = dict(
    before_loop="""
        float n = 0; // Counter for encountered values
        float meanval = 0.0; // The mean of encountered values
        float prev_mean = 0.0; // Variable to store the previous incremental mean
        """,
    in_loop="""
        // Incremental mean value used for numerical stability
        n += 1; // Increment the counter
        prev_mean = meanval; // Update the mean for previous iteration
        meanval = prev_mean + (val - prev_mean) / n; // Calculate the mean
        """,
    after_loop="""
        // Apply colormap on mean value
        gl_FragColor = applyColormap(meanval);
        """,
)
AVG_FRAG_SHADER = FRAG_SHADER.format(**AVG_SNIPPETS)


frag_dict = {
    'mip': MIP_FRAG_SHADER,
    'minip': MINIP_FRAG_SHADER,
    'attenuated_mip': ATTENUATED_MIP_FRAG_SHADER,
    'iso': ISO_FRAG_SHADER,
    'translucent': TRANSLUCENT_FRAG_SHADER,
    'additive': ADDITIVE_FRAG_SHADER,
    'average': AVG_FRAG_SHADER
>>>>>>> 06bc9047
}


class VolumeVisual(Visual):
    """Displays a 3D Volume

    Parameters
    ----------
    vol : ndarray
        The volume to display. Must be ndim==3.
    clim : tuple of two floats | None
        The contrast limits. The values in the volume are mapped to
        black and white corresponding to these values. Default maps
        between min and max.
    method : {'mip', 'attenuated_mip', 'minip', 'translucent', 'additive',
        'iso', 'average'}
        The render method to use. See corresponding docs for details.
        Default 'mip'.
    threshold : float
        The threshold to use for the isosurface render method. By default
        the mean of the given volume is used.
    attenuation: float
        The attenuation rate to apply for the attenuated mip render method.
        Default: 1.0.
    relative_step_size : float
        The relative step size to step through the volume. Default 0.8.
        Increase to e.g. 1.5 to increase performance, at the cost of
        quality.
    cmap : str
        Colormap to use.
    gamma : float
        Gamma to use during colormap lookup.  Final color will be cmap(val**gamma).
        by default: 1.
    clim_range_threshold : float
        When changing the clims, if the new clim range is smaller than this fraction of the
        last-used texture data range, then it will trigger a rescaling of the texture data.
        For instance: if the texture data was last scaled from 0-1, and the clims are set to
        0.4-0.5, then a texture rescale will be triggered if ``clim_range_threshold < 0.1``.
        To prevent rescaling, set this value to 0.  To *always* rescale, set the value to
        >= 1.  By default, 0.2
    emulate_texture : bool
        Use 2D textures to emulate a 3D texture. OpenGL ES 2.0 compatible,
        but has lower performance on desktop platforms.
    interpolation : {'linear', 'nearest'}
        Selects method of image interpolation. 
    """

    _interpolation_names = ['linear', 'nearest']

    def __init__(self, vol, clim=None, method='mip', threshold=None,
<<<<<<< HEAD
                 relative_step_size=0.8, cmap='grays', gamma=1.0,
                 clim_range_threshold=0.2,
                 emulate_texture=False, interpolation='linear', mode='plane',
                 plane_thickness=1, plane_position=None, plane_normal=None):
=======
                 attenuation=1.0, relative_step_size=0.8, cmap='grays',
                 gamma=1.0, clim_range_threshold=0.2, emulate_texture=False,
                 interpolation='linear'):
>>>>>>> 06bc9047

        tex_cls = TextureEmulated3D if emulate_texture else Texture3D

        # Storage of information of volume
        self._vol_shape = ()
        self._clim = None
        self._texture_limits = None
        self._gamma = gamma
        self._need_vertex_update = True
        self._clim_range_threshold = clim_range_threshold
        # Set the colormap
        self._cmap = get_colormap(cmap)

        # Create gloo objects
        self._vertices = VertexBuffer()
        self._texcoord = VertexBuffer(
            np.array([
                [0, 0, 0],
                [1, 0, 0],
                [0, 1, 0],
                [1, 1, 0],
                [0, 0, 1],
                [1, 0, 1],
                [0, 1, 1],
                [1, 1, 1],
            ], dtype=np.float32))

        self._interpolation = interpolation
        self._tex = tex_cls((10, 10, 10), interpolation=self._interpolation,
                            wrapping='clamp_to_edge')

        # Create program
        Visual.__init__(self, vcode=VERT_SHADER, fcode="")
        self.shared_program['u_volumetex'] = self._tex
        self.shared_program['a_position'] = self._vertices
        self.shared_program['a_texcoord'] = self._texcoord
        self.shared_program['gamma'] = self._gamma
        self._draw_mode = 'triangle_strip'
        self._index_buffer = IndexBuffer()

        # Only show back faces of cuboid. This is required because if we are 
        # inside the volume, then the front faces are outside of the clipping
        # box and will not be drawn.
        self.set_gl_state('translucent', cull_face=False)

        # Set data
        self.set_data(vol, clim)

        # Set general rendering parameters
        self._mode = 'plane'
        self.method = method
        self.mode = mode
        self.relative_step_size = relative_step_size

        # Set isosurface specific parameters
        self.threshold = threshold if (threshold is not None) else vol.mean()
<<<<<<< HEAD

        # Set plane mode specific parameters
        self.plane_thickness = plane_thickness

        if plane_position is not None:
            self.plane_position = plane_position
        else:
            self.plane_position = np.array(vol.shape) / 2

        if plane_normal is not None:
            self.plane_normal = plane_normal
        else:
            self.plane_normal = [1, 0, 0]

=======
        self.attenuation = attenuation
>>>>>>> 06bc9047
        self.freeze()

    def set_data(self, vol, clim=None, copy=True):
        """Set the volume data. 

        Parameters
        ----------
        vol : ndarray
            The 3D volume.
        clim : tuple | None
            Colormap limits to use. None will use the min and max values.
        copy : bool | True
            Whether to copy the input volume prior to applying clim normalization.
        """
        # Check volume
        if not isinstance(vol, np.ndarray):
            raise ValueError('Volume visual needs a numpy array.')
        if not ((vol.ndim == 3) or (vol.ndim == 4 and vol.shape[-1] <= 4)):
            raise ValueError('Volume visual needs a 3D image.')

        # Handle clim
        if clim is not None:
            clim = np.array(clim, float)
            if not (clim.ndim == 1 and clim.size == 2):
                raise ValueError('clim must be a 2-element array-like')
            self._clim = tuple(clim)
        if self._clim is None:
            self._clim = vol.min(), vol.max()

        # store clims used to normalize _tex data for use in clim_normalized
        self._texture_limits = self._clim
        # store volume in case it needs to be renormalized by clim.setter
        self._last_data = vol
        self.shared_program['clim'] = self.clim_normalized

        # Apply clim (copy data by default... see issue #1727)
        vol = np.array(vol, dtype='float32', copy=copy)
        if self._clim[1] == self._clim[0]:
            if self._clim[0] != 0.:
                vol *= 1.0 / self._clim[0]
        elif self._clim[0] > self._clim[1]:
            vol *= -1
            vol += self._clim[1]
            vol /= self._clim[1] - self._clim[0]
        else:
            vol -= self._clim[0]
            vol /= self._clim[1] - self._clim[0]

        # Apply to texture
        self._tex.set_data(vol)  # will be efficient if vol is same shape
        self.shared_program['u_shape'] = (vol.shape[2], vol.shape[1],
                                          vol.shape[0])

        shape = vol.shape[:3]
        if self._vol_shape != shape:
            self._vol_shape = shape
            self._need_vertex_update = True
        self._vol_shape = shape

        # Get some stats
        self._kb_for_texture = np.prod(self._vol_shape) / 1024

    def rescale_data(self):
        """Force rescaling of data to the current contrast limits and texture upload.

        Because Textures are currently 8-bits, and contrast adjustment is done during
        rendering by scaling the values retrieved from the texture on the GPU (provided that
        the new contrast limits settings are within the range of the clims used when the
        last texture was uploaded), posterization may become visible if the contrast limits
        become *too* small of a fraction of the clims used to normalize the texture.
        This function is a convenience to "force" rescaling of the Texture data to the
        current contrast limits range.
        """
        self.set_data(self._last_data, clim=self._clim)
        self.update()

    @property
    def clim(self):
        """The contrast limits that were applied to the volume data.

        Volume display is mapped from black to white with these values.
        Settable via set_data() as well as @clim.setter.
        """
        return self._clim

    @property
    def texture_is_inverted(self):
        if self._texture_limits is not None:
            return self._texture_limits[1] < self._texture_limits[0]

    @clim.setter
    def clim(self, value):
        """Set contrast limits used when rendering the image.

        ``value`` should be a 2-tuple of floats (min_clim, max_clim), where each value is
        within the range set by self.clim. If the new value is outside of the (min, max)
        range of the clims previously used to normalize the texture data, then data will
        be renormalized using set_data.
        """
        clim = np.array(value, float)
        if not (clim.ndim == 1 and clim.size == 2):
            raise ValueError('clim must be a 2-element array-like')
        self._clim = tuple(clim)
        if self.texture_is_inverted:
            if (clim[0] > self._texture_limits[0]) or (clim[1] < self._texture_limits[1]):
                self.rescale_data()
                return
        else:
            if (clim[0] < self._texture_limits[0]) or (clim[1] > self._texture_limits[1]):
                self.rescale_data()
                return
        # if the clim range is too small of a percentage of the last-used texture range,
        # posterization may be visible, so downscale the texture range.
        range_ratio = np.subtract(*clim) / abs(np.subtract(*self._texture_limits))
        if np.abs(range_ratio) < self._clim_range_threshold:
            self.rescale_data()
        else:
            #  new clims are within reasonable range of the texture data, just call shader
            self.shared_program['clim'] = self.clim_normalized
            self.update()

    @property
    def clim_normalized(self):
        """Normalize current clims between 0-1 based on last-used texture data range.

        In set_data(), the data is normalized (on the CPU) to 0-1 using ``clim``.
        During rendering, the frag shader will apply the final contrast adjustment based on
        the current ``clim``.
        """
        range_min, range_max = self._texture_limits
        clim0, clim1 = self.clim
        if self.texture_is_inverted:
            tex_range = range_min - range_max
            clim0 = (clim0 - range_max) / tex_range
            clim1 = (clim1 - range_max) / tex_range
        else:
            tex_range = range_max - range_min
            clim0 = (clim0 - range_min) / tex_range
            clim1 = (clim1 - range_min) / tex_range
        return clim0, clim1

    @property
    def gamma(self):
        """The gamma used when rendering the image."""
        return self._gamma

    @gamma.setter
    def gamma(self, value):
        """Set gamma used when rendering the image."""
        if value <= 0:
            raise ValueError("gamma must be > 0")
        self._gamma = float(value)
        self.shared_program['gamma'] = self._gamma
        self.update()

    @property
    def cmap(self):
        return self._cmap

    @cmap.setter
    def cmap(self, cmap):
        self._cmap = get_colormap(cmap)
        self.shared_program.frag['cmap'] = Function(self._cmap.glsl_map)
        self.update()

    @property
    def interpolation(self):
        """The interpolation method to use

        Current options are:

            * linear: this method is appropriate for most volumes as it creates
              nice looking visuals.
            * nearest: this method is appropriate for volumes with discrete
              data where additional interpolation does not make sense.
        """
        return self._interpolation

    @interpolation.setter
    def interpolation(self, interp):
        if interp not in self._interpolation_names:
            raise ValueError(
                "interpolation must be one of %s"
                % ', '.join(self._interpolation_names)
            )
        if self._interpolation != interp:
            self._interpolation = interp
            self._tex.interpolation = self._interpolation
            self.update()

    @property
    def method(self):
        """The render method to use

        Current options are:

            * translucent: voxel colors are blended along the view ray until
              the result is opaque.
            * mip: maxiumum intensity projection. Cast a ray and display the
              maximum value that was encountered.
            * minip: minimum intensity projection. Cast a ray and display the
              minimum value that was encountered.
            * attenuated_mip: attenuated maximum intensity projection. Cast a
              ray and display the maximum value encountered. Values are
              attenuated as the ray moves deeper into the volume.
            * additive: voxel colors are added along the view ray until
              the result is saturated.
            * iso: isosurface. Cast a ray until a certain threshold is
              encountered. At that location, lighning calculations are
              performed to give the visual appearance of a surface.
            * average: average intensity projection. Cast a ray and display the
              average of values that were encountered.
        """
        return self._method

    @method.setter
    def method(self, method):
        # Check and save
        known_methods = list(RENDERING_METHOD_SNIPPETS.keys())
        if method not in known_methods:
            raise ValueError('Volume render method should be in %r, not %r' %
                             (known_methods, method))
        self._method = method
        self.update_frag_shader_on_gpu()


    @property
    def mode(self):
        """The render mode to use {'volume', 'plane'}"""
        return self._mode

    @mode.setter
    def mode(self, mode):
        if mode not in RENDERING_MODES:
            raise ValueError(f"Volume render mode should be in {RENDERING_MODES}, not {mode}")
        self._mode = mode
        self.update_frag_shader_on_gpu()

    def update_frag_shader_on_gpu(self):
        # Get rid of specific variables - they may become invalid
        if 'u_threshold' in self.shared_program:
            self.shared_program['u_threshold'] = None
        if 'u_attenuation' in self.shared_program:
            self.shared_program['u_attenuation'] = None

        self.shared_program.frag = self.frag_dict[self.method]
        self.shared_program.frag['sampler_type'] = self._tex.glsl_sampler_type
        self.shared_program.frag['sample'] = self._tex.glsl_sample
        self.shared_program.frag['cmap'] = Function(self._cmap.glsl_map)
        self.shared_program['texture2D_LUT'] = self.cmap.texture_lut() \
            if (hasattr(self.cmap, 'texture_lut')) else None
        self.update()


    @property
    def frag_dict(self):
        if self.mode == 'volume':
            return FRAG_DICT_VOLUME
        if self.mode == 'plane':
            return FRAG_DICT_PLANE

    @property
    def threshold(self):
        """The threshold value to apply for the isosurface render method."""
        return self._threshold

    @threshold.setter
    def threshold(self, value):
        self._threshold = float(value)
        if 'u_threshold' in self.shared_program:
            self.shared_program['u_threshold'] = self._threshold
        self.update()

    @property
    def attenuation(self):
        """The attenuation rate to apply for the attenuated mip render method."""
        return self._attenuation

    @attenuation.setter
    def attenuation(self, value):
        self._attenuation = float(value)
        if 'u_attenuation' in self.shared_program:
            self.shared_program['u_attenuation'] = self._attenuation
        self.update()

    @property
    def relative_step_size(self):
        """The relative step size used during raycasting.

        Larger values yield higher performance at reduced quality. If
        set > 2.0 the ray skips entire voxels. Recommended values are
        between 0.5 and 1.5. The amount of quality degredation depends
        on the render method.
        """
        return self._relative_step_size

    @relative_step_size.setter
    def relative_step_size(self, value):
        value = float(value)
        if value < 0.1:
            raise ValueError('relative_step_size cannot be smaller than 0.1')
        self._relative_step_size = value
        self.shared_program['u_relative_step_size'] = value

    @property
    def plane_thickness(self):
        return self._plane_thickness

    @plane_thickness.setter
    def plane_thickness(self, value: float):
        value = float(value)
        if value < 1:
            raise ValueError('plane_thickness should be at least 1.0')
        self._plane_thickness = value
        self.shared_program['u_plane_thickness'] = value
        self.update()

    @property
    def plane_position(self):
        return self._plane_position

    @plane_position.setter
    def plane_position(self, value: ArrayLike):
        value = np.array(value, dtype=np.float32).ravel()
        if value.shape != (3, ):
            raise ValueError('plane_position must be a 3 element array-like object')
        self._plane_position = value
        self.shared_program['u_plane_position'] = value[::-1]
        self.update()

    @property
    def plane_normal(self):
        return self._plane_normal

    @plane_normal.setter
    def plane_normal(self, value: ArrayLike):
        value = np.array(value, dtype=np.float32).ravel()
        if value.shape != (3, ):
            raise ValueError('plane_normal must be a 3 element array-like object')
        self._plane_normal = value
        self.shared_program['u_plane_normal'] = value[::-1]
        self.update()

    def _create_vertex_data(self):
        """Create and set positions and texture coords from the given shape

        We have six faces with 1 quad (2 triangles) each, resulting in
        6*2*3 = 36 vertices in total.
        """
        shape = self._vol_shape

        # Get corner coordinates. The -0.5 offset is to center
        # pixels/voxels. This works correctly for anisotropic data.
        x0, x1 = -0.5, shape[2] - 0.5
        y0, y1 = -0.5, shape[1] - 0.5
        z0, z1 = -0.5, shape[0] - 0.5

        pos = np.array([
            [x0, y0, z0],
            [x1, y0, z0],
            [x0, y1, z0],
            [x1, y1, z0],
            [x0, y0, z1],
            [x1, y0, z1],
            [x0, y1, z1],
            [x1, y1, z1],
        ], dtype=np.float32)

        """
          6-------7
         /|      /|
        4-------5 |
        | |     | |
        | 2-----|-3
        |/      |/
        0-------1
        """

        # Order is chosen such that normals face outward; front faces will be
        # culled.
        indices = np.array([2, 6, 0, 4, 5, 6, 7, 2, 3, 0, 1, 5, 3, 7],
                           dtype=np.uint32)

        # Apply
        self._vertices.set_data(pos)
        self._index_buffer.set_data(indices)

    def _compute_bounds(self, axis, view):
        return 0, self._vol_shape[axis]

    def _prepare_transforms(self, view):
        trs = view.transforms
        view.view_program.vert['transform'] = trs.get_transform()

        view_tr_f = trs.get_transform('visual', 'document')
        view_tr_i = view_tr_f.inverse
        view.view_program.vert['viewtransformf'] = view_tr_f
        view.view_program.vert['viewtransformi'] = view_tr_i

    def _prepare_draw(self, view):
        if self._need_vertex_update:
            self._create_vertex_data()<|MERGE_RESOLUTION|>--- conflicted
+++ resolved
@@ -37,6 +37,7 @@
 import numpy as np
 from numpy.typing import ArrayLike
 
+from ..gloo import Texture3D, TextureEmulated3D, VertexBuffer, IndexBuffer
 from . import Visual
 from .shaders import Function
 from ..color import get_colormap
@@ -86,7 +87,6 @@
 uniform vec2 clim;
 uniform float gamma;
 uniform float u_threshold;
-uniform float u_attenuation;
 uniform float u_relative_step_size;
 
 //varyings
@@ -240,7 +240,7 @@
     // This snippet must define three variables:
     // vec3 start_loc - the starting location of the ray in texture coordinates
     // vec3 step - the step vector in texture coordinates
-    // int nsteps - 
+    // int nsteps - the number of steps to make through the texture
     {raycasting_setup}
 
     // For testing: show the number of steps. This helps to establish
@@ -386,7 +386,6 @@
         gl_FragColor = applyColormap(maxval);
         """,
 )
-ATTENUATED_MIP_FRAG_SHADER = FRAG_SHADER.format(**ATTENUATED_MIP_SNIPPETS)
 
 
 MINIP_SNIPPETS = dict(
@@ -481,26 +480,6 @@
         """,
 )
 
-RENDERING_MODES = ('plane', 'volume')
-
-RENDERING_METHOD_SNIPPETS = {
-    'mip': MIP_SNIPPETS,
-    'minip': MINIP_SNIPPETS,
-    'iso': ISO_SNIPPETS,
-    'translucent': TRANSLUCENT_SNIPPETS,
-    'additive': ADDITIVE_SNIPPETS
-}
-
-FRAG_DICT_VOLUME = {
-    k: FRAG_SHADER.format(raycasting_setup=RAYCASTING_SETUP_VOLUME, **snippets)
-    for k, snippets in RENDERING_METHOD_SNIPPETS.items()
-}
-
-<<<<<<< HEAD
-FRAG_DICT_PLANE = {
-    k: FRAG_SHADER.format(raycasting_setup=RAYCASTING_SETUP_PLANE, **snippets)
-    for k, snippets in RENDERING_METHOD_SNIPPETS.items()
-=======
 
 AVG_SNIPPETS = dict(
     before_loop="""
@@ -519,19 +498,32 @@
         gl_FragColor = applyColormap(meanval);
         """,
 )
-AVG_FRAG_SHADER = FRAG_SHADER.format(**AVG_SNIPPETS)
-
-
-frag_dict = {
-    'mip': MIP_FRAG_SHADER,
-    'minip': MINIP_FRAG_SHADER,
-    'attenuated_mip': ATTENUATED_MIP_FRAG_SHADER,
-    'iso': ISO_FRAG_SHADER,
-    'translucent': TRANSLUCENT_FRAG_SHADER,
-    'additive': ADDITIVE_FRAG_SHADER,
-    'average': AVG_FRAG_SHADER
->>>>>>> 06bc9047
+
+
+
+RENDERING_MODES = ('plane', 'volume')
+
+RENDERING_METHOD_SNIPPETS = {
+    'mip': MIP_SNIPPETS,
+    'attenuated_mip': ATTENUATED_MIP_SNIPPETS,
+    'minip': MINIP_SNIPPETS,
+    'iso': ISO_SNIPPETS,
+    'translucent': TRANSLUCENT_SNIPPETS,
+    'additive': ADDITIVE_SNIPPETS,
+    'average': AVG_SNIPPETS,
 }
+
+FRAG_DICT_VOLUME = {
+    k: FRAG_SHADER.format(raycasting_setup=RAYCASTING_SETUP_VOLUME, **snippets)
+    for k, snippets in RENDERING_METHOD_SNIPPETS.items()
+}
+
+FRAG_DICT_PLANE = {
+    k: FRAG_SHADER.format(raycasting_setup=RAYCASTING_SETUP_PLANE, **snippets)
+    for k, snippets in RENDERING_METHOD_SNIPPETS.items()
+
+
+
 
 
 class VolumeVisual(Visual):
@@ -581,16 +573,10 @@
     _interpolation_names = ['linear', 'nearest']
 
     def __init__(self, vol, clim=None, method='mip', threshold=None,
-<<<<<<< HEAD
-                 relative_step_size=0.8, cmap='grays', gamma=1.0,
-                 clim_range_threshold=0.2,
+                 attenuation=1.0, relative_step_size=0.8, cmap='grays',
+                 gamma=1.0, clim_range_threshold=0.2,
                  emulate_texture=False, interpolation='linear', mode='plane',
                  plane_thickness=1, plane_position=None, plane_normal=None):
-=======
-                 attenuation=1.0, relative_step_size=0.8, cmap='grays',
-                 gamma=1.0, clim_range_threshold=0.2, emulate_texture=False,
-                 interpolation='linear'):
->>>>>>> 06bc9047
 
         tex_cls = TextureEmulated3D if emulate_texture else Texture3D
 
@@ -619,7 +605,7 @@
             ], dtype=np.float32))
 
         self._interpolation = interpolation
-        self._tex = tex_cls((10, 10, 10), interpolation=self._interpolation,
+        self._tex = tex_cls((10, 10, 10), interpolation=self._interpolation, 
                             wrapping='clamp_to_edge')
 
         # Create program
@@ -647,7 +633,9 @@
 
         # Set isosurface specific parameters
         self.threshold = threshold if (threshold is not None) else vol.mean()
-<<<<<<< HEAD
+
+        # Set attenuated_mip specific parameters
+        self.attenuation = attenuation
 
         # Set plane mode specific parameters
         self.plane_thickness = plane_thickness
@@ -662,9 +650,6 @@
         else:
             self.plane_normal = [1, 0, 0]
 
-=======
-        self.attenuation = attenuation
->>>>>>> 06bc9047
         self.freeze()
 
     def set_data(self, vol, clim=None, copy=True):
@@ -715,7 +700,7 @@
 
         # Apply to texture
         self._tex.set_data(vol)  # will be efficient if vol is same shape
-        self.shared_program['u_shape'] = (vol.shape[2], vol.shape[1],
+        self.shared_program['u_shape'] = (vol.shape[2], vol.shape[1], 
                                           vol.shape[0])
 
         shape = vol.shape[:3]
@@ -969,45 +954,6 @@
         self._relative_step_size = value
         self.shared_program['u_relative_step_size'] = value
 
-    @property
-    def plane_thickness(self):
-        return self._plane_thickness
-
-    @plane_thickness.setter
-    def plane_thickness(self, value: float):
-        value = float(value)
-        if value < 1:
-            raise ValueError('plane_thickness should be at least 1.0')
-        self._plane_thickness = value
-        self.shared_program['u_plane_thickness'] = value
-        self.update()
-
-    @property
-    def plane_position(self):
-        return self._plane_position
-
-    @plane_position.setter
-    def plane_position(self, value: ArrayLike):
-        value = np.array(value, dtype=np.float32).ravel()
-        if value.shape != (3, ):
-            raise ValueError('plane_position must be a 3 element array-like object')
-        self._plane_position = value
-        self.shared_program['u_plane_position'] = value[::-1]
-        self.update()
-
-    @property
-    def plane_normal(self):
-        return self._plane_normal
-
-    @plane_normal.setter
-    def plane_normal(self, value: ArrayLike):
-        value = np.array(value, dtype=np.float32).ravel()
-        if value.shape != (3, ):
-            raise ValueError('plane_normal must be a 3 element array-like object')
-        self._plane_normal = value
-        self.shared_program['u_plane_normal'] = value[::-1]
-        self.update()
-
     def _create_vertex_data(self):
         """Create and set positions and texture coords from the given shape
 
