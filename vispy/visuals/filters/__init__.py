--- conflicted
+++ resolved
@@ -6,8 +6,4 @@
 from .clipper import Clipper  # noqa
 from .color import Alpha, ColorFilter, IsolineFilter, ZColormapFilter  # noqa
 from .picking import PickingFilter  # noqa
-<<<<<<< HEAD
-from .mesh import ShadingFilter, WireframeFilter  # noqa
-=======
-from .mesh import TextureFilter, ShadingFilter  # noqa
->>>>>>> f0fa065e
+from .mesh import TextureFilter, ShadingFilter, WireframeFilter  # noqa