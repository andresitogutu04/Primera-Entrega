# -*- coding: utf-8 -*-
# Copyright (c) Vispy Development Team. All Rights Reserved.
# Distributed under the (new) BSD License. See LICENSE.txt for more info.
"""Primitive 2D image visual class."""

from __future__ import division

import numpy as np

from ..gloo import Texture2D, VertexBuffer
from ..gloo.texture import should_cast_to_f32
from ..color import get_colormap
from .shaders import Function, FunctionChain
from .transforms import NullTransform
from .visual import Visual
from ..io import load_spatial_filters
<<<<<<< HEAD


F64_PRECISION_WARNING = ("GPUs can't support floating point data with more "
                         "than 32-bits, precision will be lost due to "
                         "downcasting to 32-bit float.")


def _should_cast_to_f32(data_dtype):
    data_dtype = np.dtype(data_dtype)
    is_floating = np.issubdtype(data_dtype, np.floating)
    gt_float32 = data_dtype.itemsize > 4
    if is_floating and gt_float32:
        # OpenGL can't support floating point numbers greater than 32-bits
        warnings.warn(F64_PRECISION_WARNING)
        return True
    return False


class _CPUScaledTexture2D(Texture2D):
    """Texture class for smarter scaling decisions.

    This class wraps the logic to normalize data on the CPU before sending
    it to the GPU (the texture). Pre-scaling on the CPU can be helpful in
    cases where OpenGL 2/ES requirements limit the texture storage to an
    8-bit normalized integer internally.

    This class includes optimizations where image data is not re-normalized
    if the previous normalization can still be used to visualize the data
    with the new color limits.

    This class should only be used internally. For similar features where
    scaling occurs on the GPU see
    :class:`vispy.visuals.image._GPU_ScaledTexture2D`.

    """

    def __init__(self, data=None, **texture_kwargs):
        """Initialize texture and normalization limit properties."""
        self._clim = None
        self._data_dtype = getattr(data, 'dtype', None)
        self._data_limits = None

        data = self._create_rep_array(data)
        super().__init__(data, **texture_kwargs)

    @property
    def clim(self):
        """Color limits of the texture's data."""
        return self._clim

    def set_clim(self, clim):
        """Set clim and return if a texture update is needed."""
        need_texture_upload = False
        # NOTE: Color limits are not checked against data type limits
        if isinstance(clim, str):
            if clim != 'auto':
                raise ValueError('clim must be "auto" if a string')
            need_texture_upload = True
            self._clim = clim
        else:
            try:
                cmin, cmax = clim
            except (ValueError, TypeError):
                raise ValueError('clim must have two elements')
            if self._clim_outside_data_limits(cmin, cmax):
                need_texture_upload = True
            self._clim = (cmin, cmax)
        return need_texture_upload

    def _clim_outside_data_limits(self, cmin, cmax):
        if self._data_limits is None:
            return False
        return cmin < self._data_limits[0] or cmax > self._data_limits[1]

    @property
    def clim_normalized(self):
        """Normalize current clims to match texture data inside the shader.

        If data is scaled on the CPU then the texture data will be in the range
        0-1 in the _build_texture() method. Inside the fragment shader the
        final contrast adjustment will be applied based on this normalized
        ``clim``.

        """
        range_min, range_max = self._data_limits
        clim_min, clim_max = self.clim
        clim_min = (clim_min - range_min) / (range_max - range_min)
        clim_max = (clim_max - range_min) / (range_max - range_min)
        return clim_min, clim_max

    @property
    def is_normalized(self):
        """Whether the in-shader representation of this texture is normalized or not.

        Formats ending in 'f' (float), 'ui' (unsigned integral), or 'i'
        (integral) are not normalized in the GPU. Formats ending in "_snorm"
        are normalized on the range [-1, 1] based on the data type of the
        input data (ex. 0-255 for uint8). Formats with no data type suffix are
        normalized on the range [0, 1]. See
        https://www.khronos.org/opengl/wiki/Image_Format for more information.

        This property can be used to determine if input shader variables
        (uniforms, template variables) need to also be normalized. See
        :meth:`~BaseTexture.normalize_value` below.

        """
        if self.internalformat is None:
            return True
        return self.internalformat[-1] not in ('f', 'i')

    def normalize_value(self, val, input_data_dtype):
        """Normalize values to match in-shader representation of this shader.

        Parameters
        ----------
        val : int | float | ndarray
            Value(s) to normalize.
        input_data_dtype : numpy.dtype
            Data type of input data. The assumption is that the provided
            values to be normalized are in the same range as the input
            texture data and must be normalized in the same way.

        """
        if not self.is_normalized:
            return val
        dtype_info = np.iinfo(input_data_dtype)
        dmin = dtype_info.min
        dmax = dtype_info.max
        val = (val - dmin) / (dmax - dmin)
        # XXX: Do we need to handle _snorm differently?
        #  Not currently supported in vispy.
        return val

    @staticmethod
    def _data_num_channels(data):
        if data is not None:
            num_channels = data.shape[-1] if data.ndim == 3 else 1
        else:
            num_channels = 4
        return num_channels

    def _create_rep_array(self, data):
        """Get a representative array with an initial shape.

        Data will be filled in and the texture resized later.

        """
        if np.iscomplexobj(data):
            return np.zeros((1, 1, 2)).astype(np.float32)
        dtype = getattr(data, "dtype", np.float32)
        num_channels = self._data_num_channels(data)
        return np.zeros((1, 1, num_channels)).astype(dtype)

    @staticmethod
    def _scale_data_on_cpu(data, clim):
        data = data - clim[0]  # not inplace so we don't modify orig data
        if clim[1] - clim[0] > 0:
            data /= clim[1] - clim[0]
        else:
            data[:] = 1 if data[0, 0] != 0 else 0
        if data.dtype == np.float64:
            data = data.astype(np.float32)
        return data

    def check_data_format(self, data):
        """Check if provided data will cause issues if set later."""
        # this texture type has no limitations
        return

    def _get_auto_rgb_minmax(self, data):
        # assume floating point data is pre-normalized to 0 and 1
        if np.issubdtype(data.dtype, np.floating):
            return 0, 1
        # assume integer RGBs fill the whole data space
        dtype_info = np.iinfo(data.dtype)
        dmin = dtype_info.min
        dmax = dtype_info.max
        return dmin, dmax

    def set_data(self, data, offset=None, copy=False):
        """Upload new data to the GPU, scaling if necessary."""
        self._data_dtype = data.dtype

        clim = self._clim
        is_auto = isinstance(clim, str) and clim == 'auto'
        if data.ndim == 2 or data.shape[2] == 1:
            if is_auto:
                clim = np.min(data), np.max(data)
            clim = (np.float32(clim[0]), np.float32(clim[1]))
            data = self._scale_data_on_cpu(data, clim)
            data_limits = clim
        else:
            data_limits = self._get_auto_rgb_minmax(data)
            if is_auto:
                clim = data_limits

        self._clim = clim
        self._data_limits = data_limits
        ret = super().set_data(data, offset=offset, copy=copy)
        return ret


class _GPUScaledTexture2D(_CPUScaledTexture2D):
    """Texture class for smarter scaling and internalformat decisions.

    This texture class uses internal formats that are not supported by
    strict OpenGL 2/ES drivers without additional extensions. By using
    this texture we upload data to the GPU in a format as close to
    the original data type as possible (32-bit floats on the CPU are 32-bit
    floats on the GPU). No normalization/scaling happens on the CPU and
    all of it happens on the GPU. This should avoid unnecessary data copies
    as well as provide the highest precision for the final visualization.

    The texture format may either be a GL enum string (ex. 'r32f'), a numpy
    dtype object (ex. np.float32), or 'auto' which means the texture will
    try to pick the best format for the provided data. By using 'auto' you
    also give the texture permission to change formats in the future if
    new data is provided with a different data type.

    """

    # dtype -> internalformat
    # 'r' will be replaced (if needed) with rgb or rgba depending on number of bands
    _texture_dtype_format = {
        np.float32: 'r32f',
        np.float64: 'r32f',
        np.uint8: 'r8',
        np.uint16: 'r16',
        # np.uint32: 'r32ui',  # not supported texture format in vispy
        np.int8: 'r8',
        np.int16: 'r16',
        np.complex64: 'r32f',
        np.complex128: 'r32f',
        np.complex256: 'r32f',
        # np.int32: 'r32i',  # not supported texture format in vispy
    }

    def __init__(self, data=None, internalformat=None, **texture_kwargs):
        self._auto_texture_format = False
        self._clim = None
        self._data_dtype = getattr(data, 'dtype', None)

        data = self._create_rep_array(data)
        internalformat = self._get_texture_format_for_data(data, internalformat)
        super().__init__(data, internalformat=internalformat, **texture_kwargs)

    def _handle_auto_texture_format(self, texture_format, data):
        if isinstance(texture_format, str) and texture_format == 'auto':
            if data is None:
                warnings.warn("'texture_format' set to 'auto' but no data "
                              "provided. Falling back to CPU scaling.")
                texture_format = None
            else:
                texture_format = data.dtype.type
                self._auto_texture_format = True
        return texture_format

    def _get_gl_tex_format(self, texture_format, num_channels):
        if texture_format and not isinstance(texture_format, str):
            texture_format = np.dtype(texture_format).type
            if texture_format not in self._texture_dtype_format:
                raise ValueError("Can't determine internal texture format for '{}'".format(texture_format))
            _should_cast_to_f32(texture_format)
            texture_format = self._texture_dtype_format[texture_format]
        # adjust internalformat for format of data (RGBA vs L)
        texture_format = texture_format.replace('r', 'rgba'[:num_channels])
        return texture_format

    def _get_texture_format_for_data(self, data, texture_format):
        if texture_format is not None:
            num_channels = self._data_num_channels(data)
            texture_format = self._handle_auto_texture_format(texture_format, data)
            texture_format = self._get_gl_tex_format(texture_format, num_channels)
        return texture_format

    @property
    def clim(self):
        """Color limits of the texture's data."""
        return self._clim

    def set_clim(self, clim):
        """Set clim and return if a texture update is needed."""
        need_texture_upload = False
        if isinstance(clim, str):
            if clim != 'auto':
                raise ValueError('clim must be "auto" if a string')
            need_texture_upload = True
            self._clim = clim
        else:
            try:
                cmin, cmax = clim
            except (ValueError, TypeError):
                raise ValueError('clim must have two elements')
            self._clim = (cmin, cmax)
        return need_texture_upload

    @property
    def clim_normalized(self):
        """Normalize current clims to match texture data inside the shader.

        Scaling only happens on the GPU so we only normalize
        the color limits when needed (for unsigned normalized integer
        internal formats). Otherwise, for internal formats that are not
        normalized such as floating point (ex. r32f) we can leave the ``clim``
        as is.

        """
        # if the internalformat of the texture is normalized we need to
        # also normalize the clims so they match in-shader
        clim_min = self.normalize_value(self.clim[0], self._data_dtype)
        clim_max = self.normalize_value(self.clim[1], self._data_dtype)
        return clim_min, clim_max

    def _compute_clim(self, data):
        clim = self._clim
        is_auto = isinstance(clim, str) and clim == 'auto'
        if data.ndim == 2 or data.shape[2] == 1:
            if is_auto:
                clim = np.min(data), np.max(data)
            clim = (np.float32(clim[0]), np.float32(clim[1]))
        elif is_auto:
            # assume that RGB data is already scaled (0, 1)
            clim = self._get_auto_rgb_minmax(data)
        return clim

    def _internalformat_will_change(self, data):
        shape_repr = self._create_rep_array(data)
        new_if = self._get_gl_tex_format(data.dtype, shape_repr.shape[-1])
        return new_if != self.internalformat

    def check_data_format(self, data):
        """Check if provided data will cause issues if set later."""
        if self._internalformat_will_change(data) and not self._auto_texture_format:
            raise ValueError("Data being set would cause a format change "
                             "in the texture. This is only allowed when "
                             "'texture_format' is set to 'auto'.")

    def _reformat_if_necessary(self, data):
        if not self._internalformat_will_change(data):
            return
        if self._auto_texture_format:
            shape_repr = self._create_rep_array(data)
            internalformat = self._get_gl_tex_format(data.dtype, shape_repr.shape[-1])
            self._resize(data.shape, internalformat=internalformat)
        else:
            raise RuntimeError("'internalformat' needs to change but "
                               "'texture_format' was not 'auto'.")

    def set_data(self, data, offset=None, copy=False):
        """Upload new data to the GPU, scaling if necessary."""
        self._reformat_if_necessary(data)
        self._data_dtype = np.dtype(data.dtype)
        self._clim = self._compute_clim(data)
        ret = super(_CPUScaledTexture2D, self).set_data(data, offset=offset, copy=copy)
        return ret
=======
from ._scalable_textures import CPUScaledTexture2D, GPUScaledTexture2D
>>>>>>> df09b307


VERT_SHADER = """
uniform int method;  // 0=subdivide, 1=impostor
attribute vec2 a_position;
attribute vec2 a_texcoord;
varying vec2 v_texcoord;

void main() {
    v_texcoord = a_texcoord;
    gl_Position = $transform(vec4(a_position, 0., 1.));
}
"""

FRAG_SHADER = """
uniform vec2 image_size;
uniform int method;  // 0=subdivide, 1=impostor
uniform sampler2D u_texture;
varying vec2 v_texcoord;

vec4 map_local_to_tex(vec4 x) {
    // Cast ray from 3D viewport to surface of image
    // (if $transform does not affect z values, then this
    // can be optimized as simply $transform.map(x) )
    vec4 p1 = $transform(x);
    vec4 p2 = $transform(x + vec4(0, 0, 0.5, 0));
    p1 /= p1.w;
    p2 /= p2.w;
    vec4 d = p2 - p1;
    float f = p2.z / d.z;
    vec4 p3 = p2 - d * f;

    // finally map local to texture coords
    return vec4(p3.xy / image_size, 0, 1);
}


void main()
{
    vec2 texcoord;
    if( method == 0 ) {
        texcoord = v_texcoord;
    }
    else {
        // vertex shader outputs clip coordinates;
        // fragment shader maps to texture coordinates
        texcoord = map_local_to_tex(vec4(v_texcoord, 0, 1)).xy;
    }

    gl_FragColor = $color_transform($get_data(texcoord));
}
"""  # noqa

_interpolation_template = """
    #include "misc/spatial-filters.frag"
    vec4 texture_lookup_filtered(vec2 texcoord) {
        if(texcoord.x < 0.0 || texcoord.x > 1.0 ||
        texcoord.y < 0.0 || texcoord.y > 1.0) {
            discard;
        }
        return %s($texture, $shape, texcoord);
    }"""

_texture_lookup = """
    vec4 texture_lookup(vec2 texcoord) {
        if(texcoord.x < 0.0 || texcoord.x > 1.0 ||
        texcoord.y < 0.0 || texcoord.y > 1.0) {
            discard;
        }
        return texture2D($texture, texcoord);
    }"""

_apply_clim_float = """
    float apply_clim(float data) {
        if ($clim.x < $clim.y) {{
            data = clamp(data, $clim.x, $clim.y);
        }} else if ($clim.x > $clim.y) {{
            data = clamp(data, $clim.y, $clim.x);
        }} else {{
            // clims are the same, show minimum colormap value
            return 0.0;
        }}
        data = data - $clim.x;
        data = data / ($clim.y - $clim.x);
        return max(data, 0);
    }"""
_apply_clim = """
    vec4 apply_clim(vec4 color) {
        if ($clim.x < $clim.y) {{
            color.rgb = clamp(color.rgb, $clim.x, $clim.y);
        }} else if ($clim.x > $clim.y) {{
            color.rgb = clamp(color.rgb, $clim.y, $clim.x);
        }} else {{
            // clims are the same, show minimum colormap value
            return vec4(0.0, 0.0, 0.0, 1.0);
        }}
        color.rgb = color.rgb - $clim.x;
        color.rgb = color.rgb / ($clim.y - $clim.x);
        return max(color, 0);
    }
"""

_apply_gamma_float = """
    float apply_gamma(float data) {
        return pow(data, $gamma);
    }"""
_apply_gamma = """
    vec4 apply_gamma(vec4 color) {
        color.rgb = pow(color.rgb, vec3($gamma));
        return color;
    }
"""

_null_color_transform = 'vec4 pass(vec4 color) { return color; }'
_c2l_red = 'float cmap(vec4 color) { return color.r; }'

_complex_mag = """
    float comp2float(vec4 data) {
        return sqrt(data.r * data.r + data.g * data.g);
    }"""
_complex_angle = """
    float comp2float(vec4 data) {
        return atan(data.g, data.r);
    }"""
_complex_real = """
    float comp2float(vec4 data) {
        return data.r;
    }"""
_complex_imaginary = """
    float comp2float(vec4 data) {
        return data.g;
    }"""

COMPLEX_TRANSFORMS = {
    "magnitude": _complex_mag,
    "phase": _complex_angle,
    "real": _complex_real,
    "imaginary": _complex_imaginary,
}


class ImageVisual(Visual):
    """Visual subclass displaying an image.

    Parameters
    ----------
    data : ndarray
        ImageVisual data. Can be shape (M, N), (M, N, 3), or (M, N, 4).
    method : str
        Selects method of rendering image in case of non-linear transforms.
        Each method produces similar results, but may trade efficiency
        and accuracy. If the transform is linear, this parameter is ignored
        and a single quad is drawn around the area of the image.

            * 'auto': Automatically select 'impostor' if the image is drawn
              with a nonlinear transform; otherwise select 'subdivide'.
            * 'subdivide': ImageVisual is represented as a grid of triangles
              with texture coordinates linearly mapped.
            * 'impostor': ImageVisual is represented as a quad covering the
              entire view, with texture coordinates determined by the
              transform. This produces the best transformation results, but may
              be slow.

    grid: tuple (rows, cols)
        If method='subdivide', this tuple determines the number of rows and
        columns in the image grid.
    cmap : str | ColorMap
        Colormap to use for luminance images.
    clim : str | tuple
        Limits to use for the colormap. Can be 'auto' to auto-set bounds to
        the min and max of the data.
    gamma : float
        Gamma to use during colormap lookup.  Final color will be cmap(val**gamma).
        by default: 1.
    interpolation : str
        Selects method of image interpolation. Makes use of the two Texture2D
        interpolation methods and the available interpolation methods defined
        in vispy/gloo/glsl/misc/spatial_filters.frag

            * 'nearest': Default, uses 'nearest' with Texture2D interpolation.
            * 'bilinear': uses 'linear' with Texture2D interpolation.
            * 'hanning', 'hamming', 'hermite', 'kaiser', 'quadric', 'bicubic',
                'catrom', 'mitchell', 'spline16', 'spline36', 'gaussian',
                'bessel', 'sinc', 'lanczos', 'blackman'
    texture_format: numpy.dtype | str | None
        How to store data on the GPU. OpenGL allows for many different storage
        formats and schemes for the low-level texture data stored in the GPU.
        Most common is unsigned integers or floating point numbers.
        Unsigned integers are the most widely supported while other formats
        may not be supported on older versions of OpenGL, WebGL
        (without enabling some extensions), or with older GPUs.
        Default value is ``None`` which means data will be scaled on the
        CPU and the result stored in the GPU as an unsigned integer. If a
        numpy dtype object, an internal texture format will be chosen to
        support that dtype and data will *not* be scaled on the CPU. Not all
        dtypes are supported. If a string, then
        it must be one of the OpenGL internalformat strings described in the
        table on this page: https://www.khronos.org/registry/OpenGL-Refpages/gl4/html/glTexImage2D.xhtml
        The name should have `GL_` removed and be lowercase (ex.
        `GL_R32F` becomes ``'r32f'``). Lastly, this can also be the string
        ``'auto'`` which will use the data type of the provided image data
        to determine the internalformat of the texture.
        When this is specified (not ``None``) data is scaled on the
        GPU which allows for faster color limit changes. Additionally, when
        32-bit float data is provided it won't be copied before being
        transferred to the GPU.
    **kwargs : dict
        Keyword arguments to pass to `Visual`.

    Notes
    -----
    The colormap functionality through ``cmap`` and ``clim`` are only used
    if the data are 2D.
    """

    VERTEX_SHADER = VERT_SHADER
    FRAGMENT_SHADER = FRAG_SHADER
    COMPLEX_MODES = set(COMPLEX_TRANSFORMS)

    def __init__(self, data=None, method='auto', grid=(1, 1),
                 cmap='viridis', clim='auto', gamma=1.0,
                 interpolation='nearest', texture_format=None, complex_mode="magnitude",
                 **kwargs):
        """Initialize image properties, texture storage, and interpolation methods."""
        self._data = None
        self._data_is_complex = False
        if complex_mode not in self.COMPLEX_MODES:
            raise ValueError(
                "complex_mode must be one of %s" % ", ".join(self.COMPLEX_MODES)
            )
        self._complex_mode = complex_mode
        self._gamma = gamma

        # load 'float packed rgba8' interpolation kernel
        # to load float interpolation kernel use
        # `load_spatial_filters(packed=False)`
        kernel, interpolation_names = load_spatial_filters()

        self._kerneltex = Texture2D(kernel, interpolation='nearest')
        # The unpacking can be debugged by changing "spatial-filters.frag"
        # to have the "unpack" function just return the .r component. That
        # combined with using the below as the _kerneltex allows debugging
        # of the pipeline
        # self._kerneltex = Texture2D(kernel, interpolation='linear',
        #                             internalformat='r32f')

        interpolation_names, interpolation_fun = self._init_interpolation(
            interpolation_names)
        self._interpolation_names = interpolation_names
        self._interpolation_fun = interpolation_fun
        self._interpolation = interpolation
        if self._interpolation not in self._interpolation_names:
            raise ValueError("interpolation must be one of %s" %
                             ', '.join(self._interpolation_names))

        # check texture interpolation
        if self._interpolation == 'bilinear':
            texture_interpolation = 'linear'
        else:
            texture_interpolation = 'nearest'

        self._method = method
        self._grid = grid
        self._need_texture_upload = True
        self._need_vertex_update = True
        self._need_colortransform_update = True
        self._need_interpolation_update = True
        if texture_format is None:
            self._texture = CPUScaledTexture2D(
                data, interpolation=texture_interpolation)
        else:
            self._texture = GPUScaledTexture2D(
                data, internalformat=texture_format,
                interpolation=texture_interpolation)
        self._subdiv_position = VertexBuffer()
        self._subdiv_texcoord = VertexBuffer()

        # impostor quad covers entire viewport
        vertices = np.array([[-1, -1], [1, -1], [1, 1],
                             [-1, -1], [1, 1], [-1, 1]],
                            dtype=np.float32)
        self._impostor_coords = VertexBuffer(vertices)
        self._null_tr = NullTransform()

        self._init_view(self)
        super(ImageVisual, self).__init__(vcode=self.VERTEX_SHADER, fcode=self.FRAGMENT_SHADER)
        self.set_gl_state('translucent', cull_face=False)
        self._draw_mode = 'triangles'

        # define _data_lookup_fn as None, will be setup in
        # self._build_interpolation()
        self._data_lookup_fn = None

        self.clim = clim
        self.cmap = cmap
        if data is not None:
            self.set_data(data)
        self.freeze()

    @staticmethod
    def _init_interpolation(interpolation_names):
        # create interpolation shader functions for available
        # interpolations
        fun = [Function(_interpolation_template % n)
               for n in interpolation_names]
        interpolation_names = [n.lower() for n in interpolation_names]

        interpolation_fun = dict(zip(interpolation_names, fun))
        interpolation_names = tuple(sorted(interpolation_names))

        # overwrite "nearest" and "bilinear" spatial-filters
        # with  "hardware" interpolation _data_lookup_fn
        interpolation_fun['nearest'] = Function(_texture_lookup)
        interpolation_fun['bilinear'] = Function(_texture_lookup)
        return interpolation_names, interpolation_fun

    def set_data(self, image):
        """Set the image data.

        Parameters
        ----------
        image : array-like
            The image data.
        texture_format : str or None

        """
        data = np.asarray(image)
<<<<<<< HEAD
        if np.iscomplexobj(data):
            self._data_is_complex = True
            # even though we're only ever using the first and/or second channels,
            # without the third empty "channel", it doesn't render correctly.
            # could be a bug in rg32f rendering?
            data = np.stack(
                [data.real, data.imag, np.empty_like(data, np.float32)], axis=-1
            )
        else:
            self._data_is_complex = False
        if _should_cast_to_f32(data.dtype):
=======
        if should_cast_to_f32(data.dtype):
>>>>>>> df09b307
            data = data.astype(np.float32)
        # can the texture handle this data?
        self._texture.check_data_format(data)
        if self._data is None or self._data.shape[:2] != data.shape[:2]:
            # Only rebuild if the size of the image changed
            self._need_vertex_update = True
        self._data = data
        self._need_texture_upload = True

    def view(self):
        """Get the :class:`vispy.visuals.visual.VisualView` for this visual."""
        v = Visual.view(self)
        self._init_view(v)
        return v

    def _init_view(self, view):
        # Store some extra variables per-view
        view._need_method_update = True
        view._method_used = None

    @property
    def clim(self):
        """Get color limits used when rendering the image (cmin, cmax)."""
        return self._texture.clim

    @clim.setter
    def clim(self, clim):
        if self._texture.set_clim(clim):
            self._need_texture_upload = True
        # shortcut so we don't have to rebuild the whole color transform
        if not self._need_colortransform_update:
            self.shared_program.frag['color_transform'][1]['clim'] = self._texture.clim_normalized
        self.update()

    @property
    def cmap(self):
        """Get the colormap object applied to luminance (single band) data."""
        return self._cmap

    @cmap.setter
    def cmap(self, cmap):
        self._cmap = get_colormap(cmap)
        self._need_colortransform_update = True
        self.update()

    @property
    def gamma(self):
        """Get the gamma used when rendering the image."""
        return self._gamma

    @gamma.setter
    def gamma(self, value):
        """Set gamma used when rendering the image."""
        if value <= 0:
            raise ValueError("gamma must be > 0")
        self._gamma = float(value)
        # shortcut so we don't have to rebuild the color transform
        if not self._need_colortransform_update:
            self.shared_program.frag['color_transform'][2]['gamma'] = self._gamma
        self.update()

    @property
    def method(self):
        """Get rendering method name."""
        return self._method

    @method.setter
    def method(self, m):
        if self._method != m:
            self._method = m
            self._need_vertex_update = True
            self.update()

    @property
    def size(self):
        """Get size of the image (width, height)."""
        return self._data.shape[:2][::-1]

    @property
    def interpolation(self):
        """Get interpolation algorithm name."""
        return self._interpolation

    @interpolation.setter
    def interpolation(self, i):
        if i not in self._interpolation_names:
            raise ValueError("interpolation must be one of %s" %
                             ', '.join(self._interpolation_names))
        if self._interpolation != i:
            self._interpolation = i
            self._need_interpolation_update = True
            self.update()

    @property
    def interpolation_functions(self):
        """Get names of possible interpolation methods."""
        return self._interpolation_names

    @property
    def complex_mode(self):
        return self._data_is_complex and self._complex_mode

    @complex_mode.setter
    def complex_mode(self, value):
        if value not in self.COMPLEX_MODES:
            raise ValueError(
                "complex_mode must be one of %s" % ", ".join(self.COMPLEX_MODES)
            )
        if self._complex_mode != value:
            self._complex_mode = value
            self._need_colortransform_update = True
            self.update()

    # The interpolation code could be transferred to a dedicated filter
    # function in visuals/filters as discussed in #1051
    def _build_interpolation(self):
        """Rebuild the _data_lookup_fn for different interpolations."""
        interpolation = self._interpolation
        self._data_lookup_fn = self._interpolation_fun[interpolation]
        self.shared_program.frag['get_data'] = self._data_lookup_fn

        # only 'bilinear' uses 'linear' texture interpolation
        if interpolation == 'bilinear':
            texture_interpolation = 'linear'
        else:
            # 'nearest' (and also 'bilinear') doesn't use spatial_filters.frag
            # so u_kernel and shape setting is skipped
            texture_interpolation = 'nearest'
            if interpolation != 'nearest':
                self.shared_program['u_kernel'] = self._kerneltex
                self._data_lookup_fn['shape'] = self._data.shape[:2][::-1]

        if self._texture.interpolation != texture_interpolation:
            self._texture.interpolation = texture_interpolation

        self._data_lookup_fn['texture'] = self._texture

        self._need_interpolation_update = False

    def _build_vertex_data(self):
        """Rebuild the vertex buffers for the subdivide method."""
        grid = self._grid
        w = 1.0 / grid[1]
        h = 1.0 / grid[0]

        quad = np.array([[0, 0, 0], [w, 0, 0], [w, h, 0],
                         [0, 0, 0], [w, h, 0], [0, h, 0]],
                        dtype=np.float32)
        quads = np.empty((grid[1], grid[0], 6, 3), dtype=np.float32)
        quads[:] = quad

        mgrid = np.mgrid[0.:grid[1], 0.:grid[0]].transpose(1, 2, 0)
        mgrid = mgrid[:, :, np.newaxis, :]
        mgrid[..., 0] *= w
        mgrid[..., 1] *= h

        quads[..., :2] += mgrid
        tex_coords = quads.reshape(grid[1]*grid[0]*6, 3)
        tex_coords = np.ascontiguousarray(tex_coords[:, :2])
        vertices = tex_coords * self.size

        self._subdiv_position.set_data(vertices.astype('float32'))
        self._subdiv_texcoord.set_data(tex_coords.astype('float32'))
        self._need_vertex_update = False

    def _update_method(self, view):
        """Decide which method to use for *view* and configure it accordingly."""
        method = self._method
        if method == 'auto':
            if view.transforms.get_transform().Linear:
                method = 'subdivide'
            else:
                method = 'impostor'
        view._method_used = method

        if method == 'subdivide':
            view.view_program['method'] = 0
            view.view_program['a_position'] = self._subdiv_position
            view.view_program['a_texcoord'] = self._subdiv_texcoord
        elif method == 'impostor':
            view.view_program['method'] = 1
            view.view_program['a_position'] = self._impostor_coords
            view.view_program['a_texcoord'] = self._impostor_coords
        else:
            raise ValueError("Unknown image draw method '%s'" % method)

        self.shared_program['image_size'] = self.size
        view._need_method_update = False
        self._prepare_transforms(view)

    def _build_texture(self):
        pre_clims = self._texture.clim
        pre_internalformat = self._texture.internalformat
        self._texture.scale_and_set_data(self._data)
        post_clims = self._texture.clim
        post_internalformat = self._texture.internalformat
        # color transform needs rebuilding if the internalformat was changed
        # new color limits need to be assigned if the normalized clims changed
        # otherwise, the original color transform should be fine
        # Note that this assumes that if clim changed, clim_normalized changed
        new_if = post_internalformat != pre_internalformat
        new_cl = post_clims != pre_clims
        if not new_if and new_cl and not self._need_colortransform_update:
            # shortcut so we don't have to rebuild the whole color transform
            self.shared_program.frag['color_transform'][1]['clim'] = self._texture.clim_normalized
        elif new_if:
            self._need_colortransform_update = True
        self._need_texture_upload = False

    def _compute_bounds(self, axis, view):
        if axis > 1:
            return 0, 0
        else:
            return 0, self.size[axis]

    def _build_color_transform(self):
        if self._data.ndim == 2 or self._data.shape[2] == 1:
            # luminance data
            fclim = Function(_apply_clim_float)
            fgamma = Function(_apply_gamma_float)
            # NOTE: _c2l_red only uses the red component, fancy internalformats
            #   may need to use the other components or a different function chain
            fun = FunctionChain(
                None, [Function(_c2l_red), fclim, fgamma, Function(self.cmap.glsl_map)]
            )
        elif self.complex_mode:
            fclim = Function(_apply_clim_float)
            fgamma = Function(_apply_gamma_float)
            chain = [
                Function(COMPLEX_TRANSFORMS[self.complex_mode]),
                fclim,
                fgamma,
                Function(self.cmap.glsl_map),
            ]
            fun = FunctionChain(None, chain)
        else:
            # RGB/A image data (no colormap)
            fclim = Function(_apply_clim)
            fgamma = Function(_apply_gamma)
            fun = FunctionChain(None, [Function(_null_color_transform), fclim, fgamma])
        fclim['clim'] = self._texture.clim_normalized
        fgamma['gamma'] = self.gamma
        return fun

    def _prepare_transforms(self, view):
        trs = view.transforms
        prg = view.view_program
        method = view._method_used
        if method == 'subdivide':
            prg.vert['transform'] = trs.get_transform()
            prg.frag['transform'] = self._null_tr
        else:
            prg.vert['transform'] = self._null_tr
            prg.frag['transform'] = trs.get_transform().inverse

    def _prepare_draw(self, view):
        if self._data is None:
            return False

        if self._need_interpolation_update:
            self._build_interpolation()

        if self._need_texture_upload:
            self._build_texture()

        if self._need_colortransform_update:
            prg = view.view_program
            self.shared_program.frag['color_transform'] = self._build_color_transform()
            self._need_colortransform_update = False
            prg['texture2D_LUT'] = self.cmap.texture_lut() \
                if (hasattr(self.cmap, 'texture_lut')) else None

        if self._need_vertex_update:
            self._build_vertex_data()

        if view._need_method_update:
            self._update_method(view)<|MERGE_RESOLUTION|>--- conflicted
+++ resolved
@@ -14,365 +14,7 @@
 from .transforms import NullTransform
 from .visual import Visual
 from ..io import load_spatial_filters
-<<<<<<< HEAD
-
-
-F64_PRECISION_WARNING = ("GPUs can't support floating point data with more "
-                         "than 32-bits, precision will be lost due to "
-                         "downcasting to 32-bit float.")
-
-
-def _should_cast_to_f32(data_dtype):
-    data_dtype = np.dtype(data_dtype)
-    is_floating = np.issubdtype(data_dtype, np.floating)
-    gt_float32 = data_dtype.itemsize > 4
-    if is_floating and gt_float32:
-        # OpenGL can't support floating point numbers greater than 32-bits
-        warnings.warn(F64_PRECISION_WARNING)
-        return True
-    return False
-
-
-class _CPUScaledTexture2D(Texture2D):
-    """Texture class for smarter scaling decisions.
-
-    This class wraps the logic to normalize data on the CPU before sending
-    it to the GPU (the texture). Pre-scaling on the CPU can be helpful in
-    cases where OpenGL 2/ES requirements limit the texture storage to an
-    8-bit normalized integer internally.
-
-    This class includes optimizations where image data is not re-normalized
-    if the previous normalization can still be used to visualize the data
-    with the new color limits.
-
-    This class should only be used internally. For similar features where
-    scaling occurs on the GPU see
-    :class:`vispy.visuals.image._GPU_ScaledTexture2D`.
-
-    """
-
-    def __init__(self, data=None, **texture_kwargs):
-        """Initialize texture and normalization limit properties."""
-        self._clim = None
-        self._data_dtype = getattr(data, 'dtype', None)
-        self._data_limits = None
-
-        data = self._create_rep_array(data)
-        super().__init__(data, **texture_kwargs)
-
-    @property
-    def clim(self):
-        """Color limits of the texture's data."""
-        return self._clim
-
-    def set_clim(self, clim):
-        """Set clim and return if a texture update is needed."""
-        need_texture_upload = False
-        # NOTE: Color limits are not checked against data type limits
-        if isinstance(clim, str):
-            if clim != 'auto':
-                raise ValueError('clim must be "auto" if a string')
-            need_texture_upload = True
-            self._clim = clim
-        else:
-            try:
-                cmin, cmax = clim
-            except (ValueError, TypeError):
-                raise ValueError('clim must have two elements')
-            if self._clim_outside_data_limits(cmin, cmax):
-                need_texture_upload = True
-            self._clim = (cmin, cmax)
-        return need_texture_upload
-
-    def _clim_outside_data_limits(self, cmin, cmax):
-        if self._data_limits is None:
-            return False
-        return cmin < self._data_limits[0] or cmax > self._data_limits[1]
-
-    @property
-    def clim_normalized(self):
-        """Normalize current clims to match texture data inside the shader.
-
-        If data is scaled on the CPU then the texture data will be in the range
-        0-1 in the _build_texture() method. Inside the fragment shader the
-        final contrast adjustment will be applied based on this normalized
-        ``clim``.
-
-        """
-        range_min, range_max = self._data_limits
-        clim_min, clim_max = self.clim
-        clim_min = (clim_min - range_min) / (range_max - range_min)
-        clim_max = (clim_max - range_min) / (range_max - range_min)
-        return clim_min, clim_max
-
-    @property
-    def is_normalized(self):
-        """Whether the in-shader representation of this texture is normalized or not.
-
-        Formats ending in 'f' (float), 'ui' (unsigned integral), or 'i'
-        (integral) are not normalized in the GPU. Formats ending in "_snorm"
-        are normalized on the range [-1, 1] based on the data type of the
-        input data (ex. 0-255 for uint8). Formats with no data type suffix are
-        normalized on the range [0, 1]. See
-        https://www.khronos.org/opengl/wiki/Image_Format for more information.
-
-        This property can be used to determine if input shader variables
-        (uniforms, template variables) need to also be normalized. See
-        :meth:`~BaseTexture.normalize_value` below.
-
-        """
-        if self.internalformat is None:
-            return True
-        return self.internalformat[-1] not in ('f', 'i')
-
-    def normalize_value(self, val, input_data_dtype):
-        """Normalize values to match in-shader representation of this shader.
-
-        Parameters
-        ----------
-        val : int | float | ndarray
-            Value(s) to normalize.
-        input_data_dtype : numpy.dtype
-            Data type of input data. The assumption is that the provided
-            values to be normalized are in the same range as the input
-            texture data and must be normalized in the same way.
-
-        """
-        if not self.is_normalized:
-            return val
-        dtype_info = np.iinfo(input_data_dtype)
-        dmin = dtype_info.min
-        dmax = dtype_info.max
-        val = (val - dmin) / (dmax - dmin)
-        # XXX: Do we need to handle _snorm differently?
-        #  Not currently supported in vispy.
-        return val
-
-    @staticmethod
-    def _data_num_channels(data):
-        if data is not None:
-            num_channels = data.shape[-1] if data.ndim == 3 else 1
-        else:
-            num_channels = 4
-        return num_channels
-
-    def _create_rep_array(self, data):
-        """Get a representative array with an initial shape.
-
-        Data will be filled in and the texture resized later.
-
-        """
-        if np.iscomplexobj(data):
-            return np.zeros((1, 1, 2)).astype(np.float32)
-        dtype = getattr(data, "dtype", np.float32)
-        num_channels = self._data_num_channels(data)
-        return np.zeros((1, 1, num_channels)).astype(dtype)
-
-    @staticmethod
-    def _scale_data_on_cpu(data, clim):
-        data = data - clim[0]  # not inplace so we don't modify orig data
-        if clim[1] - clim[0] > 0:
-            data /= clim[1] - clim[0]
-        else:
-            data[:] = 1 if data[0, 0] != 0 else 0
-        if data.dtype == np.float64:
-            data = data.astype(np.float32)
-        return data
-
-    def check_data_format(self, data):
-        """Check if provided data will cause issues if set later."""
-        # this texture type has no limitations
-        return
-
-    def _get_auto_rgb_minmax(self, data):
-        # assume floating point data is pre-normalized to 0 and 1
-        if np.issubdtype(data.dtype, np.floating):
-            return 0, 1
-        # assume integer RGBs fill the whole data space
-        dtype_info = np.iinfo(data.dtype)
-        dmin = dtype_info.min
-        dmax = dtype_info.max
-        return dmin, dmax
-
-    def set_data(self, data, offset=None, copy=False):
-        """Upload new data to the GPU, scaling if necessary."""
-        self._data_dtype = data.dtype
-
-        clim = self._clim
-        is_auto = isinstance(clim, str) and clim == 'auto'
-        if data.ndim == 2 or data.shape[2] == 1:
-            if is_auto:
-                clim = np.min(data), np.max(data)
-            clim = (np.float32(clim[0]), np.float32(clim[1]))
-            data = self._scale_data_on_cpu(data, clim)
-            data_limits = clim
-        else:
-            data_limits = self._get_auto_rgb_minmax(data)
-            if is_auto:
-                clim = data_limits
-
-        self._clim = clim
-        self._data_limits = data_limits
-        ret = super().set_data(data, offset=offset, copy=copy)
-        return ret
-
-
-class _GPUScaledTexture2D(_CPUScaledTexture2D):
-    """Texture class for smarter scaling and internalformat decisions.
-
-    This texture class uses internal formats that are not supported by
-    strict OpenGL 2/ES drivers without additional extensions. By using
-    this texture we upload data to the GPU in a format as close to
-    the original data type as possible (32-bit floats on the CPU are 32-bit
-    floats on the GPU). No normalization/scaling happens on the CPU and
-    all of it happens on the GPU. This should avoid unnecessary data copies
-    as well as provide the highest precision for the final visualization.
-
-    The texture format may either be a GL enum string (ex. 'r32f'), a numpy
-    dtype object (ex. np.float32), or 'auto' which means the texture will
-    try to pick the best format for the provided data. By using 'auto' you
-    also give the texture permission to change formats in the future if
-    new data is provided with a different data type.
-
-    """
-
-    # dtype -> internalformat
-    # 'r' will be replaced (if needed) with rgb or rgba depending on number of bands
-    _texture_dtype_format = {
-        np.float32: 'r32f',
-        np.float64: 'r32f',
-        np.uint8: 'r8',
-        np.uint16: 'r16',
-        # np.uint32: 'r32ui',  # not supported texture format in vispy
-        np.int8: 'r8',
-        np.int16: 'r16',
-        np.complex64: 'r32f',
-        np.complex128: 'r32f',
-        np.complex256: 'r32f',
-        # np.int32: 'r32i',  # not supported texture format in vispy
-    }
-
-    def __init__(self, data=None, internalformat=None, **texture_kwargs):
-        self._auto_texture_format = False
-        self._clim = None
-        self._data_dtype = getattr(data, 'dtype', None)
-
-        data = self._create_rep_array(data)
-        internalformat = self._get_texture_format_for_data(data, internalformat)
-        super().__init__(data, internalformat=internalformat, **texture_kwargs)
-
-    def _handle_auto_texture_format(self, texture_format, data):
-        if isinstance(texture_format, str) and texture_format == 'auto':
-            if data is None:
-                warnings.warn("'texture_format' set to 'auto' but no data "
-                              "provided. Falling back to CPU scaling.")
-                texture_format = None
-            else:
-                texture_format = data.dtype.type
-                self._auto_texture_format = True
-        return texture_format
-
-    def _get_gl_tex_format(self, texture_format, num_channels):
-        if texture_format and not isinstance(texture_format, str):
-            texture_format = np.dtype(texture_format).type
-            if texture_format not in self._texture_dtype_format:
-                raise ValueError("Can't determine internal texture format for '{}'".format(texture_format))
-            _should_cast_to_f32(texture_format)
-            texture_format = self._texture_dtype_format[texture_format]
-        # adjust internalformat for format of data (RGBA vs L)
-        texture_format = texture_format.replace('r', 'rgba'[:num_channels])
-        return texture_format
-
-    def _get_texture_format_for_data(self, data, texture_format):
-        if texture_format is not None:
-            num_channels = self._data_num_channels(data)
-            texture_format = self._handle_auto_texture_format(texture_format, data)
-            texture_format = self._get_gl_tex_format(texture_format, num_channels)
-        return texture_format
-
-    @property
-    def clim(self):
-        """Color limits of the texture's data."""
-        return self._clim
-
-    def set_clim(self, clim):
-        """Set clim and return if a texture update is needed."""
-        need_texture_upload = False
-        if isinstance(clim, str):
-            if clim != 'auto':
-                raise ValueError('clim must be "auto" if a string')
-            need_texture_upload = True
-            self._clim = clim
-        else:
-            try:
-                cmin, cmax = clim
-            except (ValueError, TypeError):
-                raise ValueError('clim must have two elements')
-            self._clim = (cmin, cmax)
-        return need_texture_upload
-
-    @property
-    def clim_normalized(self):
-        """Normalize current clims to match texture data inside the shader.
-
-        Scaling only happens on the GPU so we only normalize
-        the color limits when needed (for unsigned normalized integer
-        internal formats). Otherwise, for internal formats that are not
-        normalized such as floating point (ex. r32f) we can leave the ``clim``
-        as is.
-
-        """
-        # if the internalformat of the texture is normalized we need to
-        # also normalize the clims so they match in-shader
-        clim_min = self.normalize_value(self.clim[0], self._data_dtype)
-        clim_max = self.normalize_value(self.clim[1], self._data_dtype)
-        return clim_min, clim_max
-
-    def _compute_clim(self, data):
-        clim = self._clim
-        is_auto = isinstance(clim, str) and clim == 'auto'
-        if data.ndim == 2 or data.shape[2] == 1:
-            if is_auto:
-                clim = np.min(data), np.max(data)
-            clim = (np.float32(clim[0]), np.float32(clim[1]))
-        elif is_auto:
-            # assume that RGB data is already scaled (0, 1)
-            clim = self._get_auto_rgb_minmax(data)
-        return clim
-
-    def _internalformat_will_change(self, data):
-        shape_repr = self._create_rep_array(data)
-        new_if = self._get_gl_tex_format(data.dtype, shape_repr.shape[-1])
-        return new_if != self.internalformat
-
-    def check_data_format(self, data):
-        """Check if provided data will cause issues if set later."""
-        if self._internalformat_will_change(data) and not self._auto_texture_format:
-            raise ValueError("Data being set would cause a format change "
-                             "in the texture. This is only allowed when "
-                             "'texture_format' is set to 'auto'.")
-
-    def _reformat_if_necessary(self, data):
-        if not self._internalformat_will_change(data):
-            return
-        if self._auto_texture_format:
-            shape_repr = self._create_rep_array(data)
-            internalformat = self._get_gl_tex_format(data.dtype, shape_repr.shape[-1])
-            self._resize(data.shape, internalformat=internalformat)
-        else:
-            raise RuntimeError("'internalformat' needs to change but "
-                               "'texture_format' was not 'auto'.")
-
-    def set_data(self, data, offset=None, copy=False):
-        """Upload new data to the GPU, scaling if necessary."""
-        self._reformat_if_necessary(data)
-        self._data_dtype = np.dtype(data.dtype)
-        self._clim = self._compute_clim(data)
-        ret = super(_CPUScaledTexture2D, self).set_data(data, offset=offset, copy=copy)
-        return ret
-=======
 from ._scalable_textures import CPUScaledTexture2D, GPUScaledTexture2D
->>>>>>> df09b307
 
 
 VERT_SHADER = """
@@ -700,7 +342,6 @@
 
         """
         data = np.asarray(image)
-<<<<<<< HEAD
         if np.iscomplexobj(data):
             self._data_is_complex = True
             # even though we're only ever using the first and/or second channels,
@@ -711,10 +352,7 @@
             )
         else:
             self._data_is_complex = False
-        if _should_cast_to_f32(data.dtype):
-=======
         if should_cast_to_f32(data.dtype):
->>>>>>> df09b307
             data = data.astype(np.float32)
         # can the texture handle this data?
         self._texture.check_data_format(data)
