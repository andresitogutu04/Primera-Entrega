# -*- coding: utf-8 -*-
# Copyright (c) Vispy Development Team. All Rights Reserved.
# Distributed under the (new) BSD License. See LICENSE.txt for more info.
"""Primitive 2D image visual class."""

from __future__ import division
import warnings

import numpy as np

from ..gloo import Texture2D, VertexBuffer
from ..color import get_colormap
from .shaders import Function, FunctionChain
from .transforms import NullTransform
from .visual import Visual
from ..io import load_spatial_filters


F64_PRECISION_WARNING = ("GPUs can't support floating point data with more "
                         "than 32-bits, precision will be lost due to "
                         "downcasting to 32-bit float.")


def _should_cast_to_f32(data_dtype):
    data_dtype = np.dtype(data_dtype)
    is_floating = np.issubdtype(data_dtype, np.floating)
    gt_float32 = data_dtype.itemsize > 4
    if is_floating and gt_float32:
        # OpenGL can't support floating point numbers greater than 32-bits
        warnings.warn(F64_PRECISION_WARNING)
        return True
    return False


class _CPUScaledTexture2D(Texture2D):
    """Texture class for smarter scaling decisions.

    This class wraps the logic to normalize data on the CPU before sending
    it to the GPU (the texture). Pre-scaling on the CPU can be helpful in
    cases where OpenGL 2/ES requirements limit the texture storage to an
    8-bit normalized integer internally.

    This class includes optimizations where image data is not re-normalized
    if the previous normalization can still be used to visualize the data
    with the new color limits.

    This class should only be used internally. For similar features where
    scaling occurs on the GPU see
    :class:`vispy.visuals.image._GPU_ScaledTexture2D`.

    """

    def __init__(self, data=None, **texture_kwargs):
        """Initialize texture and normalization limit properties."""
        self._clim = None
        self._data_dtype = getattr(data, 'dtype', None)
        self._data_limits = None

        data = self._create_rep_array(data)
        super().__init__(data, **texture_kwargs)

    @property
    def clim(self):
        """Color limits of the texture's data."""
        return self._clim

    def set_clim(self, clim):
        """Set clim and return if a texture update is needed."""
        need_texture_upload = False
        # NOTE: Color limits are not checked against data type limits
        if isinstance(clim, str):
            if clim != 'auto':
                raise ValueError('clim must be "auto" if a string')
            need_texture_upload = True
            self._clim = clim
        else:
            try:
                cmin, cmax = clim
            except (ValueError, TypeError):
                raise ValueError('clim must have two elements')
            if self._clim_outside_data_limits(cmin, cmax):
                need_texture_upload = True
            self._clim = (cmin, cmax)
        return need_texture_upload

    def _clim_outside_data_limits(self, cmin, cmax):
        if self._data_limits is None:
            return False
        return cmin < self._data_limits[0] or cmax > self._data_limits[1]

    @property
    def clim_normalized(self):
        """Normalize current clims to match texture data inside the shader.

        If data is scaled on the CPU then the texture data will be in the range
        0-1 in the _build_texture() method. Inside the fragment shader the
        final contrast adjustment will be applied based on this normalized
        ``clim``.

        """
        range_min, range_max = self._data_limits
        clim_min, clim_max = self.clim
        clim_min = (clim_min - range_min) / (range_max - range_min)
        clim_max = (clim_max - range_min) / (range_max - range_min)
        return clim_min, clim_max

    @property
    def is_normalized(self):
        """Whether the in-shader representation of this texture is normalized or not.

        Formats ending in 'f' (float), 'ui' (unsigned integral), or 'i'
        (integral) are not normalized in the GPU. Formats ending in "_snorm"
        are normalized on the range [-1, 1] based on the data type of the
        input data (ex. 0-255 for uint8). Formats with no data type suffix are
        normalized on the range [0, 1]. See
        https://www.khronos.org/opengl/wiki/Image_Format for more information.

        This property can be used to determine if input shader variables
        (uniforms, template variables) need to also be normalized. See
        :meth:`~BaseTexture.normalize_value` below.

        """
        if self.internalformat is None:
            return True
        return self.internalformat[-1] not in ('f', 'i')

    def normalize_value(self, val, input_data_dtype):
        """Normalize values to match in-shader representation of this shader.

        Parameters
        ----------
        val : int | float | ndarray
            Value(s) to normalize.
        input_data_dtype : numpy.dtype
            Data type of input data. The assumption is that the provided
            values to be normalized are in the same range as the input
            texture data and must be normalized in the same way.

        """
        if not self.is_normalized:
            return val
        dtype_info = np.iinfo(input_data_dtype)
        dmin = dtype_info.min
        dmax = dtype_info.max
        val = (val - dmin) / (dmax - dmin)
        # XXX: Do we need to handle _snorm differently?
        #  Not currently supported in vispy.
        return val

    @staticmethod
    def _data_num_channels(data):
        if data is not None:
            num_channels = data.shape[-1] if data.ndim == 3 else 1
        else:
            num_channels = 4
        return num_channels

    def _create_rep_array(self, data):
        """Get a representative array with an initial shape.

        Data will be filled in and the texture resized later.

        """
        dtype = getattr(data, 'dtype', np.float32)
        num_channels = self._data_num_channels(data)
        return np.zeros((1, 1, num_channels)).astype(dtype)

    @staticmethod
    def _scale_data_on_cpu(data, clim):
        data = data - clim[0]  # not inplace so we don't modify orig data
        if clim[1] - clim[0] > 0:
            data /= clim[1] - clim[0]
        else:
            data[:] = 1 if data[0, 0] != 0 else 0
        if data.dtype == np.float64:
            data = data.astype(np.float32)
        return data

    def check_data_format(self, data):
        """Check if provided data will cause issues if set later."""
        # this texture type has no limitations
        return

    def _get_auto_rgb_minmax(self, data):
        # assume floating point data is pre-normalized to 0 and 1
        if np.issubdtype(data.dtype, np.floating):
            return 0, 1
        # assume integer RGBs fill the whole data space
        dtype_info = np.iinfo(data.dtype)
        dmin = dtype_info.min
        dmax = dtype_info.max
        return dmin, dmax

    def set_data(self, data, offset=None, copy=False):
        """Upload new data to the GPU, scaling if necessary."""
        self._data_dtype = data.dtype

        clim = self._clim
        is_auto = isinstance(clim, str) and clim == 'auto'
        if data.ndim == 2 or data.shape[2] == 1:
            if is_auto:
                clim = np.min(data), np.max(data)
            clim = (np.float32(clim[0]), np.float32(clim[1]))
            data = self._scale_data_on_cpu(data, clim)
            data_limits = clim
        else:
            data_limits = self._get_auto_rgb_minmax(data)
            if is_auto:
                clim = data_limits

        self._clim = clim
        self._data_limits = data_limits
        ret = super().set_data(data, offset=offset, copy=copy)
        return ret


class _GPUScaledTexture2D(_CPUScaledTexture2D):
    """Texture class for smarter scaling and internalformat decisions.

    This texture class uses internal formats that are not supported by
    strict OpenGL 2/ES drivers without additional extensions. By using
    this texture we upload data to the GPU in a format as close to
    the original data type as possible (32-bit floats on the CPU are 32-bit
    floats on the GPU). No normalization/scaling happens on the CPU and
    all of it happens on the GPU. This should avoid unnecessary data copies
    as well as provide the highest precision for the final visualization.

    The texture format may either be a GL enum string (ex. 'r32f'), a numpy
    dtype object (ex. np.float32), or 'auto' which means the texture will
    try to pick the best format for the provided data. By using 'auto' you
    also give the texture permission to change formats in the future if
    new data is provided with a different data type.

    """

    # dtype -> internalformat
    # 'r' will be replaced (if needed) with rgb or rgba depending on number of bands
    _texture_dtype_format = {
        np.float32: 'r32f',
        np.float64: 'r32f',
        np.uint8: 'r8',
        np.uint16: 'r16',
        # np.uint32: 'r32ui',  # not supported texture format in vispy
        np.int8: 'r8',
        np.int16: 'r16',
        np.complex64: 'r32f',
        np.complex128: 'r32f',
        np.complex256: 'r32f',
        # np.int32: 'r32i',  # not supported texture format in vispy
    }

    def __init__(self, data=None, internalformat=None, **texture_kwargs):
        self._auto_texture_format = False
        self._clim = None
        self._data_dtype = getattr(data, 'dtype', None)

        data = self._create_rep_array(data)
        internalformat = self._get_texture_format_for_data(data, internalformat)
        super().__init__(data, internalformat=internalformat, **texture_kwargs)

    def _handle_auto_texture_format(self, texture_format, data):
        if isinstance(texture_format, str) and texture_format == 'auto':
            if data is None:
                warnings.warn("'texture_format' set to 'auto' but no data "
                              "provided. Falling back to CPU scaling.")
                texture_format = None
            else:
                texture_format = data.dtype.type
                self._auto_texture_format = True
        return texture_format

    def _get_gl_tex_format(self, texture_format, num_channels):
        if texture_format and not isinstance(texture_format, str):
            texture_format = np.dtype(texture_format).type
            if texture_format not in self._texture_dtype_format:
                raise ValueError("Can't determine internal texture format for '{}'".format(texture_format))
            _should_cast_to_f32(texture_format)
            texture_format = self._texture_dtype_format[texture_format]
        # adjust internalformat for format of data (RGBA vs L)
        texture_format = texture_format.replace('r', 'rgba'[:num_channels])
        return texture_format

    def _get_texture_format_for_data(self, data, texture_format):
        if texture_format is not None:
            num_channels = self._data_num_channels(data)
            texture_format = self._handle_auto_texture_format(texture_format, data)
            texture_format = self._get_gl_tex_format(texture_format, num_channels)
        return texture_format

    @property
    def clim(self):
        """Color limits of the texture's data."""
        return self._clim

    def set_clim(self, clim):
        """Set clim and return if a texture update is needed."""
        need_texture_upload = False
        if isinstance(clim, str):
            if clim != 'auto':
                raise ValueError('clim must be "auto" if a string')
            need_texture_upload = True
            self._clim = clim
        else:
            try:
                cmin, cmax = clim
            except (ValueError, TypeError):
                raise ValueError('clim must have two elements')
            self._clim = (cmin, cmax)
        return need_texture_upload

    @property
    def clim_normalized(self):
        """Normalize current clims to match texture data inside the shader.

        Scaling only happens on the GPU so we only normalize
        the color limits when needed (for unsigned normalized integer
        internal formats). Otherwise, for internal formats that are not
        normalized such as floating point (ex. r32f) we can leave the ``clim``
        as is.

        """
        # if the internalformat of the texture is normalized we need to
        # also normalize the clims so they match in-shader
        clim_min = self.normalize_value(self.clim[0], self._data_dtype)
        clim_max = self.normalize_value(self.clim[1], self._data_dtype)
        return clim_min, clim_max

    def _compute_clim(self, data):
        clim = self._clim
        is_auto = isinstance(clim, str) and clim == 'auto'
        if data.ndim == 2 or data.shape[2] == 1:
            if is_auto:
                clim = np.min(data), np.max(data)
            clim = (np.float32(clim[0]), np.float32(clim[1]))
        elif is_auto:
            # assume that RGB data is already scaled (0, 1)
            clim = self._get_auto_rgb_minmax(data)
        return clim

    def _internalformat_will_change(self, data):
        shape_repr = self._create_rep_array(data)
        new_if = self._get_gl_tex_format(data.dtype, shape_repr.shape[-1])
        return new_if != self.internalformat

    def check_data_format(self, data):
        """Check if provided data will cause issues if set later."""
        if self._internalformat_will_change(data) and not self._auto_texture_format:
            raise ValueError("Data being set would cause a format change "
                             "in the texture. This is only allowed when "
                             "'texture_format' is set to 'auto'.")

    def _reformat_if_necessary(self, data):
        if not self._internalformat_will_change(data):
            return
        if self._auto_texture_format:
            shape_repr = self._create_rep_array(data)
            internalformat = self._get_gl_tex_format(data.dtype, shape_repr.shape[-1])
            self._resize(data.shape, internalformat=internalformat)
        else:
            raise RuntimeError("'internalformat' needs to change but "
                               "'texture_format' was not 'auto'.")

    def set_data(self, data, offset=None, copy=False):
        """Upload new data to the GPU, scaling if necessary."""
        self._reformat_if_necessary(data)
        self._data_dtype = np.dtype(data.dtype)
        self._clim = self._compute_clim(data)
        ret = super(_CPUScaledTexture2D, self).set_data(data, offset=offset, copy=copy)
        return ret


VERT_SHADER = """
uniform int method;  // 0=subdivide, 1=impostor
attribute vec2 a_position;
attribute vec2 a_texcoord;
varying vec2 v_texcoord;

void main() {
    v_texcoord = a_texcoord;
    gl_Position = $transform(vec4(a_position, 0., 1.));
}
"""

FRAG_SHADER = """
uniform vec2 image_size;
uniform int method;  // 0=subdivide, 1=impostor
uniform sampler2D u_texture;
varying vec2 v_texcoord;

vec4 map_local_to_tex(vec4 x) {
    // Cast ray from 3D viewport to surface of image
    // (if $transform does not affect z values, then this
    // can be optimized as simply $transform.map(x) )
    vec4 p1 = $transform(x);
    vec4 p2 = $transform(x + vec4(0, 0, 0.5, 0));
    p1 /= p1.w;
    p2 /= p2.w;
    vec4 d = p2 - p1;
    float f = p2.z / d.z;
    vec4 p3 = p2 - d * f;

    // finally map local to texture coords
    return vec4(p3.xy / image_size, 0, 1);
}


void main()
{
    vec2 texcoord;
    if( method == 0 ) {
        texcoord = v_texcoord;
    }
    else {
        // vertex shader outputs clip coordinates;
        // fragment shader maps to texture coordinates
        texcoord = map_local_to_tex(vec4(v_texcoord, 0, 1)).xy;
    }

    gl_FragColor = $color_transform($get_data(texcoord));
}
"""  # noqa

_interpolation_template = """
    #include "misc/spatial-filters.frag"
    vec4 texture_lookup_filtered(vec2 texcoord) {
        if(texcoord.x < 0.0 || texcoord.x > 1.0 ||
        texcoord.y < 0.0 || texcoord.y > 1.0) {
            discard;
        }
        return %s($texture, $shape, texcoord);
    }"""

_texture_lookup = """
    vec4 texture_lookup(vec2 texcoord) {
        if(texcoord.x < 0.0 || texcoord.x > 1.0 ||
        texcoord.y < 0.0 || texcoord.y > 1.0) {
            discard;
        }
        return texture2D($texture, texcoord);
    }"""

_apply_clim_float = """
    float apply_clim(float data) {
        if ($clim.x < $clim.y) {{
            data = clamp(data, $clim.x, $clim.y);
        }} else {{
            data = clamp(data, $clim.y, $clim.x);
        }}
        data = data - $clim.x;
        data = data / ($clim.y - $clim.x);
        return max(data, 0);
    }"""
_apply_clim = """
    vec4 apply_clim(vec4 color) {
        if ($clim.x < $clim.y) {{
            color.rgb = clamp(color.rgb, $clim.x, $clim.y);
        }} else {{
            color.rgb = clamp(color.rgb, $clim.y, $clim.x);
        }}
        color.rgb = color.rgb - $clim.x;
        color.rgb = color.rgb / ($clim.y - $clim.x);
        return max(color, 0);
    }
"""

_apply_gamma_float = """
    float apply_gamma(float data) {
        return pow(data, $gamma);
    }"""
_apply_gamma = """
    vec4 apply_gamma(vec4 color) {
        color.rgb = pow(color.rgb, vec3($gamma));
        return color;
    }
"""

_null_color_transform = 'vec4 pass(vec4 color) { return color; }'
_c2l_red = 'float cmap(vec4 color) { return color.r; }'

_complex_mag = """
    float comp2float(vec4 data) {
        return sqrt(data.r * data.r + data.g * data.g);
    }"""
_complex_angle = """
    float comp2float(vec4 data) {
        return atan(data.g, data.r);
    }"""
_complex_real = """
    float comp2float(vec4 data) {
        return data.r;
    }"""
_complex_imaginary = """
    float comp2float(vec4 data) {
        return data.g;
    }"""

<<<<<<< HEAD
COMPLEX_TRANSFORMS = {
    "magnitude": _complex_mag,
    "phase": _complex_angle,
    "real": _complex_real,
    "imaginary": _complex_imaginary,
}

def _build_color_transform(data, clim, gamma, cmap, complex_mode=None):
    if data.ndim == 2 or data.shape[2] == 1:
        # luminance data
        fclim = Function(_apply_clim_float)
        fgamma = Function(_apply_gamma_float)
        # NOTE: _c2l_red only uses the red component, fancy internalformats
        #   may need to use the other components or a different function chain
        fun = FunctionChain(
            None, [Function(_c2l_red), fclim, fgamma, Function(cmap.glsl_map)]
        )
    elif data.shape[2] == 2 and complex_mode:
        fclim = Function(_apply_clim_float)
        fgamma = Function(_apply_gamma_float)
        chain = [
            Function(COMPLEX_TRANSFORMS["magnitude"]),
            fclim,
            fgamma,
            Function(cmap.glsl_map),
        ]
        fun = FunctionChain(None, chain)
    else:
        # RGB/A image data (no colormap)
        fclim = Function(_apply_clim)
        fgamma = Function(_apply_gamma)
        fun = FunctionChain(None, [Function(_null_color_transform), fclim, fgamma])
    fclim['clim'] = clim
    fgamma['gamma'] = gamma
    return fun


=======
>>>>>>> 04d05056
class ImageVisual(Visual):
    """Visual subclass displaying an image.

    Parameters
    ----------
    data : ndarray
        ImageVisual data. Can be shape (M, N), (M, N, 3), or (M, N, 4).
    method : str
        Selects method of rendering image in case of non-linear transforms.
        Each method produces similar results, but may trade efficiency
        and accuracy. If the transform is linear, this parameter is ignored
        and a single quad is drawn around the area of the image.

            * 'auto': Automatically select 'impostor' if the image is drawn
              with a nonlinear transform; otherwise select 'subdivide'.
            * 'subdivide': ImageVisual is represented as a grid of triangles
              with texture coordinates linearly mapped.
            * 'impostor': ImageVisual is represented as a quad covering the
              entire view, with texture coordinates determined by the
              transform. This produces the best transformation results, but may
              be slow.

    grid: tuple (rows, cols)
        If method='subdivide', this tuple determines the number of rows and
        columns in the image grid.
    cmap : str | ColorMap
        Colormap to use for luminance images.
    clim : str | tuple
        Limits to use for the colormap. Can be 'auto' to auto-set bounds to
        the min and max of the data.
    gamma : float
        Gamma to use during colormap lookup.  Final color will be cmap(val**gamma).
        by default: 1.
    interpolation : str
        Selects method of image interpolation. Makes use of the two Texture2D
        interpolation methods and the available interpolation methods defined
        in vispy/gloo/glsl/misc/spatial_filters.frag

            * 'nearest': Default, uses 'nearest' with Texture2D interpolation.
            * 'bilinear': uses 'linear' with Texture2D interpolation.
            * 'hanning', 'hamming', 'hermite', 'kaiser', 'quadric', 'bicubic',
                'catrom', 'mitchell', 'spline16', 'spline36', 'gaussian',
                'bessel', 'sinc', 'lanczos', 'blackman'
    texture_format: numpy.dtype | str | None
        How to store data on the GPU. OpenGL allows for many different storage
        formats and schemes for the low-level texture data stored in the GPU.
        Most common is unsigned integers or floating point numbers.
        Unsigned integers are the most widely supported while other formats
        may not be supported on older versions of OpenGL, WebGL
        (without enabling some extensions), or with older GPUs.
        Default value is ``None`` which means data will be scaled on the
        CPU and the result stored in the GPU as an unsigned integer. If a
        numpy dtype object, an internal texture format will be chosen to
        support that dtype and data will *not* be scaled on the CPU. Not all
        dtypes are supported. If a string, then
        it must be one of the OpenGL internalformat strings described in the
        table on this page: https://www.khronos.org/registry/OpenGL-Refpages/gl4/html/glTexImage2D.xhtml
        The name should have `GL_` removed and be lowercase (ex.
        `GL_R32F` becomes ``'r32f'``). Lastly, this can also be the string
        ``'auto'`` which will use the data type of the provided image data
        to determine the internalformat of the texture.
        When this is specified (not ``None``) data is scaled on the
        GPU which allows for faster color limit changes. Additionally, when
        32-bit float data is provided it won't be copied before being
        transferred to the GPU.
    **kwargs : dict
        Keyword arguments to pass to `Visual`.

    Notes
    -----
    The colormap functionality through ``cmap`` and ``clim`` are only used
    if the data are 2D.
    """

    VERTEX_SHADER = VERT_SHADER
    FRAGMENT_SHADER = FRAG_SHADER
    COMPLEX_MODES = set(COMPLEX_TRANSFORMS)

    def __init__(self, data=None, method='auto', grid=(1, 1),
                 cmap='viridis', clim='auto', gamma=1.0,
<<<<<<< HEAD
                 interpolation='nearest', texture_format=None, complex_mode="magnitude",
                 **kwargs):
=======
                 interpolation='nearest', texture_format=None, **kwargs):
        """Initialize image properties, texture storage, and interpolation methods."""
>>>>>>> 04d05056
        self._data = None
        self._data_is_complex = False
        self._complex_mode = complex_mode
        self._gamma = gamma

        # load 'float packed rgba8' interpolation kernel
        # to load float interpolation kernel use
        # `load_spatial_filters(packed=False)`
        kernel, interpolation_names = load_spatial_filters()

        self._kerneltex = Texture2D(kernel, interpolation='nearest')
        # The unpacking can be debugged by changing "spatial-filters.frag"
        # to have the "unpack" function just return the .r component. That
        # combined with using the below as the _kerneltex allows debugging
        # of the pipeline
        # self._kerneltex = Texture2D(kernel, interpolation='linear',
        #                             internalformat='r32f')

        interpolation_names, interpolation_fun = self._init_interpolation(
            interpolation_names)
        self._interpolation_names = interpolation_names
        self._interpolation_fun = interpolation_fun
        self._interpolation = interpolation
        if self._interpolation not in self._interpolation_names:
            raise ValueError("interpolation must be one of %s" %
                             ', '.join(self._interpolation_names))

        # check texture interpolation
        if self._interpolation == 'bilinear':
            texture_interpolation = 'linear'
        else:
            texture_interpolation = 'nearest'

        self._method = method
        self._grid = grid
        self._need_texture_upload = True
        self._need_vertex_update = True
        self._need_colortransform_update = True
        self._need_interpolation_update = True
        if texture_format is None:
            self._texture = _CPUScaledTexture2D(
                data, interpolation=texture_interpolation)
        else:
            self._texture = _GPUScaledTexture2D(
                data, internalformat=texture_format,
                interpolation=texture_interpolation)
        self._subdiv_position = VertexBuffer()
        self._subdiv_texcoord = VertexBuffer()

        # impostor quad covers entire viewport
        vertices = np.array([[-1, -1], [1, -1], [1, 1],
                             [-1, -1], [1, 1], [-1, 1]],
                            dtype=np.float32)
        self._impostor_coords = VertexBuffer(vertices)
        self._null_tr = NullTransform()

        self._init_view(self)
        super(ImageVisual, self).__init__(vcode=self.VERTEX_SHADER, fcode=self.FRAGMENT_SHADER)
        self.set_gl_state('translucent', cull_face=False)
        self._draw_mode = 'triangles'

        # define _data_lookup_fn as None, will be setup in
        # self._build_interpolation()
        self._data_lookup_fn = None

        self.clim = clim
        self.cmap = cmap
        if data is not None:
            self.set_data(data)
        self.freeze()

    @staticmethod
    def _init_interpolation(interpolation_names):
        # create interpolation shader functions for available
        # interpolations
        fun = [Function(_interpolation_template % n)
               for n in interpolation_names]
        interpolation_names = [n.lower() for n in interpolation_names]

        interpolation_fun = dict(zip(interpolation_names, fun))
        interpolation_names = tuple(sorted(interpolation_names))

        # overwrite "nearest" and "bilinear" spatial-filters
        # with  "hardware" interpolation _data_lookup_fn
        interpolation_fun['nearest'] = Function(_texture_lookup)
        interpolation_fun['bilinear'] = Function(_texture_lookup)
        return interpolation_names, interpolation_fun

    def set_data(self, image):
        """Set the image data.

        Parameters
        ----------
        image : array-like
            The image data.
        texture_format : str or None

        """
        data = np.asarray(image)
        if np.iscomplexobj(data):
            self._data_is_complex = True
            data = np.stack([data.real, data.imag], axis=-1)
        else:
            self._data_is_complex = False
        if _should_cast_to_f32(data.dtype):
            data = data.astype(np.float32)
        # can the texture handle this data?
        self._texture.check_data_format(data)
        if self._data is None or self._data.shape[:2] != data.shape[:2]:
            # Only rebuild if the size of the image changed
            self._need_vertex_update = True
        self._data = data
        self._need_texture_upload = True

    def view(self):
        """Get the :class:`vispy.visuals.visual.VisualView` for this visual."""
        v = Visual.view(self)
        self._init_view(v)
        return v

    def _init_view(self, view):
        # Store some extra variables per-view
        view._need_method_update = True
        view._method_used = None

    @property
    def clim(self):
        """Get color limits used when rendering the image (cmin, cmax)."""
        return self._texture.clim

    @clim.setter
    def clim(self, clim):
        if self._texture.set_clim(clim):
            self._need_texture_upload = True
        # shortcut so we don't have to rebuild the whole color transform
        if not self._need_colortransform_update:
            self.shared_program.frag['color_transform'][1]['clim'] = self._texture.clim_normalized
        self.update()

    @property
    def cmap(self):
        """Get the colormap object applied to luminance (single band) data."""
        return self._cmap

    @cmap.setter
    def cmap(self, cmap):
        self._cmap = get_colormap(cmap)
        self._need_colortransform_update = True
        self.update()

    @property
    def gamma(self):
        """Get the gamma used when rendering the image."""
        return self._gamma

    @gamma.setter
    def gamma(self, value):
        """Set gamma used when rendering the image."""
        if value <= 0:
            raise ValueError("gamma must be > 0")
        self._gamma = float(value)
        # shortcut so we don't have to rebuild the color transform
        if not self._need_colortransform_update:
            self.shared_program.frag['color_transform'][2]['gamma'] = self._gamma
        self.update()

    @property
    def method(self):
        """Get rendering method name."""
        return self._method

    @method.setter
    def method(self, m):
        if self._method != m:
            self._method = m
            self._need_vertex_update = True
            self.update()

    @property
    def size(self):
        """Get size of the image (width, height)."""
        return self._data.shape[:2][::-1]

    @property
    def interpolation(self):
        """Get interpolation algorithm name."""
        return self._interpolation

    @interpolation.setter
    def interpolation(self, i):
        if i not in self._interpolation_names:
            raise ValueError("interpolation must be one of %s" %
                             ', '.join(self._interpolation_names))
        if self._interpolation != i:
            self._interpolation = i
            self._need_interpolation_update = True
            self.update()

    @property
    def interpolation_functions(self):
        """Get names of possible interpolation methods."""
        return self._interpolation_names

    @property
    def complex_mode(self):
        return self._data_is_complex and self._complex_mode

    @complex_mode.setter
    def complex_mode(self, value):
        if value not in self.COMPLEX_MODES:
            raise ValueError(
                "complex_mode must be one of %s" % ", ".join(self.COMPLEX_MODES)
            )
        if self._complex_mode != value:
            self._complex_mode = value
            self._need_colortransform_update = True
            self.update()

    # The interpolation code could be transferred to a dedicated filter
    # function in visuals/filters as discussed in #1051
    def _build_interpolation(self):
        """Rebuild the _data_lookup_fn for different interpolations."""
        interpolation = self._interpolation
        self._data_lookup_fn = self._interpolation_fun[interpolation]
        self.shared_program.frag['get_data'] = self._data_lookup_fn

        # only 'bilinear' uses 'linear' texture interpolation
        if interpolation == 'bilinear':
            texture_interpolation = 'linear'
        else:
            # 'nearest' (and also 'bilinear') doesn't use spatial_filters.frag
            # so u_kernel and shape setting is skipped
            texture_interpolation = 'nearest'
            if interpolation != 'nearest':
                self.shared_program['u_kernel'] = self._kerneltex
                self._data_lookup_fn['shape'] = self._data.shape[:2][::-1]

        if self._texture.interpolation != texture_interpolation:
            self._texture.interpolation = texture_interpolation

        self._data_lookup_fn['texture'] = self._texture

        self._need_interpolation_update = False

    def _build_vertex_data(self):
        """Rebuild the vertex buffers for the subdivide method."""
        grid = self._grid
        w = 1.0 / grid[1]
        h = 1.0 / grid[0]

        quad = np.array([[0, 0, 0], [w, 0, 0], [w, h, 0],
                         [0, 0, 0], [w, h, 0], [0, h, 0]],
                        dtype=np.float32)
        quads = np.empty((grid[1], grid[0], 6, 3), dtype=np.float32)
        quads[:] = quad

        mgrid = np.mgrid[0.:grid[1], 0.:grid[0]].transpose(1, 2, 0)
        mgrid = mgrid[:, :, np.newaxis, :]
        mgrid[..., 0] *= w
        mgrid[..., 1] *= h

        quads[..., :2] += mgrid
        tex_coords = quads.reshape(grid[1]*grid[0]*6, 3)
        tex_coords = np.ascontiguousarray(tex_coords[:, :2])
        vertices = tex_coords * self.size

        self._subdiv_position.set_data(vertices.astype('float32'))
        self._subdiv_texcoord.set_data(tex_coords.astype('float32'))
        self._need_vertex_update = False

    def _update_method(self, view):
        """Decide which method to use for *view* and configure it accordingly."""
        method = self._method
        if method == 'auto':
            if view.transforms.get_transform().Linear:
                method = 'subdivide'
            else:
                method = 'impostor'
        view._method_used = method

        if method == 'subdivide':
            view.view_program['method'] = 0
            view.view_program['a_position'] = self._subdiv_position
            view.view_program['a_texcoord'] = self._subdiv_texcoord
        elif method == 'impostor':
            view.view_program['method'] = 1
            view.view_program['a_position'] = self._impostor_coords
            view.view_program['a_texcoord'] = self._impostor_coords
        else:
            raise ValueError("Unknown image draw method '%s'" % method)

        self.shared_program['image_size'] = self.size
        view._need_method_update = False
        self._prepare_transforms(view)

    def _build_texture(self):
        pre_clims = self._texture.clim
        pre_internalformat = self._texture.internalformat
        self._texture.set_data(self._data)
        post_clims = self._texture.clim
        post_internalformat = self._texture.internalformat
        # color transform needs rebuilding if the internalformat was changed
        # new color limits need to be assigned if the normalized clims changed
        # otherwise, the original color transform should be fine
        # Note that this assumes that if clim changed, clim_normalized changed
        new_if = post_internalformat != pre_internalformat
        new_cl = post_clims != pre_clims
        if not new_if and new_cl and not self._need_colortransform_update:
            # shortcut so we don't have to rebuild the whole color transform
            self.shared_program.frag['color_transform'][1]['clim'] = self._texture.clim_normalized
        elif new_if:
            self._need_colortransform_update = True
        self._need_texture_upload = False

    def _compute_bounds(self, axis, view):
        if axis > 1:
            return 0, 0
        else:
            return 0, self.size[axis]

    def _build_color_transform(self):
        if self._data.ndim == 2 or self._data.shape[2] == 1:
            # luminance data
            fclim = Function(_apply_clim_float)
            fgamma = Function(_apply_gamma_float)
            # NOTE: _c2l_red only uses the red component, fancy internalformats
            #   may need to use the other components or a different function chain
            fun = FunctionChain(
                None, [Function(_c2l_red), fclim, fgamma, Function(self.cmap.glsl_map)]
            )
        else:
            # RGB/A image data (no colormap)
            fclim = Function(_apply_clim)
            fgamma = Function(_apply_gamma)
            fun = FunctionChain(None, [Function(_null_color_transform), fclim, fgamma])
        fclim['clim'] = self._texture.clim_normalized
        fgamma['gamma'] = self.gamma
        return fun

    def _prepare_transforms(self, view):
        trs = view.transforms
        prg = view.view_program
        method = view._method_used
        if method == 'subdivide':
            prg.vert['transform'] = trs.get_transform()
            prg.frag['transform'] = self._null_tr
        else:
            prg.vert['transform'] = self._null_tr
            prg.frag['transform'] = trs.get_transform().inverse

    def _prepare_draw(self, view):
        if self._data is None:
            return False

        if self._need_interpolation_update:
            self._build_interpolation()

        if self._need_texture_upload:
            self._build_texture()

        if self._need_colortransform_update:
            prg = view.view_program
<<<<<<< HEAD
            self.shared_program.frag['color_transform'] = _build_color_transform(
                self._data,
                self._texture.clim_normalized,
                self.gamma,
                self.cmap,
                self.complex_mode,
            )
=======
            self.shared_program.frag['color_transform'] = self._build_color_transform()
>>>>>>> 04d05056
            self._need_colortransform_update = False
            prg['texture2D_LUT'] = self.cmap.texture_lut() \
                if (hasattr(self.cmap, 'texture_lut')) else None

        if self._need_vertex_update:
            self._build_vertex_data()

        if view._need_method_update:
            self._update_method(view)<|MERGE_RESOLUTION|>--- conflicted
+++ resolved
@@ -494,7 +494,6 @@
         return data.g;
     }"""
 
-<<<<<<< HEAD
 COMPLEX_TRANSFORMS = {
     "magnitude": _complex_mag,
     "phase": _complex_angle,
@@ -502,38 +501,7 @@
     "imaginary": _complex_imaginary,
 }
 
-def _build_color_transform(data, clim, gamma, cmap, complex_mode=None):
-    if data.ndim == 2 or data.shape[2] == 1:
-        # luminance data
-        fclim = Function(_apply_clim_float)
-        fgamma = Function(_apply_gamma_float)
-        # NOTE: _c2l_red only uses the red component, fancy internalformats
-        #   may need to use the other components or a different function chain
-        fun = FunctionChain(
-            None, [Function(_c2l_red), fclim, fgamma, Function(cmap.glsl_map)]
-        )
-    elif data.shape[2] == 2 and complex_mode:
-        fclim = Function(_apply_clim_float)
-        fgamma = Function(_apply_gamma_float)
-        chain = [
-            Function(COMPLEX_TRANSFORMS["magnitude"]),
-            fclim,
-            fgamma,
-            Function(cmap.glsl_map),
-        ]
-        fun = FunctionChain(None, chain)
-    else:
-        # RGB/A image data (no colormap)
-        fclim = Function(_apply_clim)
-        fgamma = Function(_apply_gamma)
-        fun = FunctionChain(None, [Function(_null_color_transform), fclim, fgamma])
-    fclim['clim'] = clim
-    fgamma['gamma'] = gamma
-    return fun
-
-
-=======
->>>>>>> 04d05056
+
 class ImageVisual(Visual):
     """Visual subclass displaying an image.
 
@@ -614,13 +582,9 @@
 
     def __init__(self, data=None, method='auto', grid=(1, 1),
                  cmap='viridis', clim='auto', gamma=1.0,
-<<<<<<< HEAD
                  interpolation='nearest', texture_format=None, complex_mode="magnitude",
                  **kwargs):
-=======
-                 interpolation='nearest', texture_format=None, **kwargs):
         """Initialize image properties, texture storage, and interpolation methods."""
->>>>>>> 04d05056
         self._data = None
         self._data_is_complex = False
         self._complex_mode = complex_mode
@@ -951,6 +915,16 @@
             fun = FunctionChain(
                 None, [Function(_c2l_red), fclim, fgamma, Function(self.cmap.glsl_map)]
             )
+        elif self._data.shape[2] == 2 and self.complex_mode:
+            fclim = Function(_apply_clim_float)
+            fgamma = Function(_apply_gamma_float)
+            chain = [
+                Function(COMPLEX_TRANSFORMS["magnitude"]),
+                fclim,
+                fgamma,
+                Function(self.cmap.glsl_map),
+            ]
+            fun = FunctionChain(None, chain)
         else:
             # RGB/A image data (no colormap)
             fclim = Function(_apply_clim)
@@ -983,17 +957,7 @@
 
         if self._need_colortransform_update:
             prg = view.view_program
-<<<<<<< HEAD
-            self.shared_program.frag['color_transform'] = _build_color_transform(
-                self._data,
-                self._texture.clim_normalized,
-                self.gamma,
-                self.cmap,
-                self.complex_mode,
-            )
-=======
             self.shared_program.frag['color_transform'] = self._build_color_transform()
->>>>>>> 04d05056
             self._need_colortransform_update = False
             prg['texture2D_LUT'] = self.cmap.texture_lut() \
                 if (hasattr(self.cmap, 'texture_lut')) else None
